# @dev Implementation of ERC-721 non-fungible token standard.
# @author Ryuya Nakamura (@nrryuya)
# Modified from: https://github.com/ethereum/vyper/blob/de74722bf2d8718cca46902be165f9fe0e3641dd/examples/tokens/ERC721.vy

# Interface for the contract called by safeTransferFrom()
contract ERC721Receiver:
    def onERC721Received(
            _operator: address,
            _from: address,
            _tokenId: uint256,
            _data: bytes[1024]
        ) -> bytes32: constant


# @dev Emits when ownership of any NFT changes by any mechanism. This event emits when NFTs are
#      created (`from` == 0) and destroyed (`to` == 0). Exception: during contract creation, any
#      number of NFTs may be created and assigned without emitting Transfer. At the time of any
#      transfer, the approved address for that NFT (if any) is reset to none.
# @param _from Sender of NFT (if address is zero address it indicates token creation).
# @param _to Receiver of NFT (if address is zero address it indicates token destruction).
# @param _tokenId The NFT that got transfered.
Transfer: event({
        _from: indexed(address),
        _to: indexed(address),
        _tokenId: indexed(uint256)
    })

# @dev This emits when the approved address for an NFT is changed or reaffirmed. The zero
#      address indicates there is no approved address. When a Transfer event emits, this also
#      indicates that the approved address for that NFT (if any) is reset to none.
# @param _owner Owner of NFT.
# @param _approved Address that we are approving.
# @param _tokenId NFT which we are approving.
Approval: event({
        _owner: indexed(address),
        _approved: indexed(address),
        _tokenId: indexed(uint256)
    })

# @dev This emits when an operator is enabled or disabled for an owner. The operator can manage
#      all NFTs of the owner.
# @param _owner Owner of NFT.
# @param _operator Address to which we are setting operator rights.
# @param _approved Status of operator rights(true if operator rights are given and false if
# revoked).
ApprovalForAll: event({
        _owner: indexed(address),
        _operator: indexed(address),
        _approved: bool
    })


# @dev Mapping from NFT ID to the address that owns it.
idToOwner: map(uint256, address)

# @dev Mapping from NFT ID to approved address.
idToApprovals: map(uint256, address)

# @dev Mapping from owner address to count of his tokens.
ownerToNFTokenCount: map(address, uint256)

# @dev Mapping from owner address to mapping of operator addresses.
ownerToOperators: map(address, map(address, bool))

# @dev Address of minter, who can mint a token
minter: address

# @dev Mapping of interface id to bool about whether or not it's supported
<<<<<<< HEAD
supportedInterfaces: map(bytes32, bool)
=======
supportedInterfaces: bool[bytes32]
>>>>>>> 4f93ab9e

# @dev ERC165 interface ID of ERC165
ERC165_INTERFACE_ID: constant(bytes32) = 0x0000000000000000000000000000000000000000000000000000000001ffc9a7

# @dev ERC165 interface ID of ERC721
ERC721_INTERFACE_ID: constant(bytes32) = 0x0000000000000000000000000000000000000000000000000000000080ac58cd


# @dev Contract constructor.
@public
def __init__():
    self.supportedInterfaces[ERC165_INTERFACE_ID] = True
    self.supportedInterfaces[ERC721_INTERFACE_ID] = True
    self.minter = msg.sender


# @dev Interface identification is specified in ERC-165.
# @param _interfaceID Id of the interface
@public
@constant
def supportsInterface(_interfaceID: bytes32) -> bool:
    return self.supportedInterfaces[_interfaceID]
<<<<<<< HEAD

=======
>>>>>>> 4f93ab9e

### VIEW FUNCTIONS ###

<<<<<<< HEAD
=======
### VIEW FUNCTIONS ###

>>>>>>> 4f93ab9e
# @dev Returns the number of NFTs owned by `_owner`.
#      Throws if `_tokenId` is not a valid NFT. NFTs assigned to the zero address are considered invalid.
# @param _owner Address for whom to query the balance.
@public
@constant
def balanceOf(_owner: address) -> uint256:
    assert _owner != ZERO_ADDRESS
    return self.ownerToNFTokenCount[_owner]


<<<<<<< HEAD
# @dev Returns the address of the owner of the NFT.
=======
# @dev Returns the address of the owner of the NFT. 
>>>>>>> 4f93ab9e
#      Throws if `_tokenId` is not a valid NFT.
# @param _tokenId The identifier for an NFT.
@public
@constant
def ownerOf(_tokenId: uint256) -> address:
    owner: address = self.idToOwner[_tokenId]
    # Throws if `_tokenId` is not a valid NFT
    assert owner != ZERO_ADDRESS
    return owner


# @dev Get the approved address for a single NFT.
#      Throws if `_tokenId` is not a valid NFT.
# @param _tokenId ID of the NFT to query the approval of.
@public
@constant
def getApproved(_tokenId: uint256) -> address:
    # Throws if `_tokenId` is not a valid NFT
    assert self.idToOwner[_tokenId] != ZERO_ADDRESS
    return self.idToApprovals[_tokenId]


# @dev Checks if `_operator` is an approved operator for `_owner`.
# @param _owner The address that owns the NFTs.
# @param _operator The address that acts on behalf of the owner.
@public
@constant
def isApprovedForAll(_owner: address, _operator: address) -> bool:
    return (self.ownerToOperators[_owner])[_operator]


### TRANSFER FUNCTION HELPERS ###

# @dev Returns whether the given spender can transfer a given token ID
# @param spender address of the spender to query
# @param tokenId uint256 ID of the token to be transferred
<<<<<<< HEAD
# @return bool whether the msg.sender is approved for the given token ID,
=======
# @return bool whether the msg.sender is approved for the given token ID, 
>>>>>>> 4f93ab9e
#     is an operator of the owner, or is the owner of the token
@private
@constant
def _isApprovedOrOwner(_spender: address, _tokenId: uint256) -> bool:
    owner: address = self.idToOwner[_tokenId]
    spenderIsOwner: bool = owner == _spender
    spenderIsApproved: bool = _spender == self.idToApprovals[_tokenId]
    spenderIsApprovedForAll: bool = (self.ownerToOperators[owner])[_spender]
    return (spenderIsOwner or spenderIsApproved) or spenderIsApprovedForAll


# @dev Add a NFT to a given address
#      Throws if `_tokenId` is owned by someone.
@private
def _addTokenTo(_to: address, _tokenId: uint256):
    # Throws if `_tokenId` is owned by someone
    assert self.idToOwner[_tokenId] == ZERO_ADDRESS
    # Change the owner
    self.idToOwner[_tokenId] = _to
    # Change count tracking
    self.ownerToNFTokenCount[_to] += 1


# @dev Remove a NFT from a given address
#      Throws if `_from` is not the current owner.
@private
def _removeTokenFrom(_from: address, _tokenId: uint256):
    # Throws if `_from` is not the current owner
    assert self.idToOwner[_tokenId] == _from
    # Change the owner
    self.idToOwner[_tokenId] = ZERO_ADDRESS
    # Change count tracking
    self.ownerToNFTokenCount[_from] -= 1


# @dev Clear an approval of a given address
#      Throws if `_owner` is not the current owner.
@private
def _clearApproval(_owner: address, _tokenId: uint256):
    # Throws if `_owner` is not the current owner
    assert self.idToOwner[_tokenId] == _owner
    if self.idToApprovals[_tokenId] != ZERO_ADDRESS:
        # Reset approvals
        self.idToApprovals[_tokenId] = ZERO_ADDRESS


<<<<<<< HEAD
# @dev Exeute transfer of a NFT.
=======
# @dev Exeute transfer of a NFT. 
>>>>>>> 4f93ab9e
#      Throws unless `msg.sender` is the current owner, an authorized operator, or the approved
#      address for this NFT. (NOTE: `msg.sender` not allowed in private function so pass `_sender`.)
#      Throws if `_to` is the zero address.
#      Throws if `_from` is not the current owner.
#      Throws if `_tokenId` is not a valid NFT.
@private
def _transferFrom(_from: address, _to: address, _tokenId: uint256, _sender: address):
    # Check requirements
    assert self._isApprovedOrOwner(_sender, _tokenId)
    # Throws if `_to` is the zero address
    assert _to != ZERO_ADDRESS
    # Clear approval. Throws if `_from` is not the current owner
    self._clearApproval(_from, _tokenId)
    # Remove NFT. Throws if `_tokenId` is not a valid NFT
    self._removeTokenFrom(_from, _tokenId)
    # Add NFT
    self._addTokenTo(_to, _tokenId)
    # Log the transfer
    log.Transfer(_from, _to, _tokenId)


### TRANSFER FUNCTIONS ###

# @dev Throws unless `msg.sender` is the current owner, an authorized operator, or the approved
#      address for this NFT.
#      Throws if `_from` is not the current owner.
#      Throws if `_to` is the zero address.
#      Throws if `_tokenId` is not a valid NFT.
# @notice The caller is responsible to confirm that `_to` is capable of receiving NFTs or else
#         they maybe be permanently lost.
# @param _from The current owner of the NFT.
# @param _to The new owner.
# @param _tokenId The NFT to transfer.
@public
def transferFrom(_from: address, _to: address, _tokenId: uint256):
    self._transferFrom(_from, _to, _tokenId, msg.sender)


# @dev Transfers the ownership of an NFT from one address to another address.
#      Throws unless `msg.sender` is the current owner, an authorized operator, or the
<<<<<<< HEAD
#      approved address for this NFT.
#      Throws if `_from` is not the current owner.
#      Throws if `_to` is the zero address.
#      Throws if `_tokenId` is not a valid NFT.
#      If `_to` is a smart contract, it calls `onERC721Received` on `_to` and throws if
=======
#      approved address for this NFT. 
#      Throws if `_from` is not the current owner. 
#      Throws if `_to` is the zero address. 
#      Throws if `_tokenId` is not a valid NFT. 
#      If `_to` is a smart contract, it calls `onERC721Received` on `_to` and throws if 
>>>>>>> 4f93ab9e
#      the return value is not `bytes4(keccak256("onERC721Received(address,uint256,bytes)"))`.
#      NOTE: bytes4 is represented by bytes32 with padding
# @param _from The current owner of the NFT.
# @param _to The new owner.
# @param _tokenId The NFT to transfer.
# @param _data Additional data with no specified format, sent in call to `_to`.
@public
def safeTransferFrom(
        _from: address,
        _to: address,
        _tokenId: uint256,
        _data: bytes[1024]=""
    ):
    self._transferFrom(_from, _to, _tokenId, msg.sender)
    if(_to.codesize > 0): # check if `_to` is a contract address
        returnValue: bytes32 = ERC721Receiver(_to).onERC721Received(msg.sender, _from, _tokenId, _data)
        assert returnValue == method_id("onERC721Received(address,address,uint256,bytes)", bytes32)


<<<<<<< HEAD
# @dev Set or reaffirm the approved address for an NFT. The zero address indicates there is no approved address.
=======
# @dev Set or reaffirm the approved address for an NFT. The zero address indicates there is no approved address. 
>>>>>>> 4f93ab9e
#      Throws unless `msg.sender` is the current NFT owner, or an authorized operator of the current owner.
#      Throws if `_tokenId` is not a valid NFT. (NOTE: This is not written the EIP)
#      Throws if `_approved` is the current owner. (NOTE: This is not written the EIP)
# @param _approved Address to be approved for the given NFT ID.
# @param _tokenId ID of the token to be approved.
@public
def approve(_approved: address, _tokenId: uint256):
    owner: address = self.idToOwner[_tokenId]
    # Throws if `_tokenId` is not a valid NFT
    assert owner != ZERO_ADDRESS
    # Throws if `_approved` is the current owner
    assert _approved != owner
    # Check requirements
    senderIsOwner: bool = self.idToOwner[_tokenId] == msg.sender
    senderIsApprovedForAll: bool = (self.ownerToOperators[owner])[msg.sender]
    assert (senderIsOwner or senderIsApprovedForAll)
    # Set the approval
    self.idToApprovals[_tokenId] = _approved
    log.Approval(owner, _approved, _tokenId)


# @dev Enables or disables approval for a third party ("operator") to manage all of
#      `msg.sender`'s assets. It also emits the ApprovalForAll event.
#      Throws if `_operator` is the `msg.sender`. (NOTE: This is not written the EIP)
# @notice This works even if sender doesn't own any tokens at the time.
# @param _operator Address to add to the set of authorized operators.
# @param _isApproved True if the operators is approved, false to revoke approval.
@public
def setApprovalForAll(_operator: address, _approved: bool):
    # Throws if `_operator` is the `msg.sender`
    assert _operator != msg.sender
    self.ownerToOperators[msg.sender][_operator] = _approved
    log.ApprovalForAll(msg.sender, _operator, _approved)


### MINT & BURN FUNCTIONS ###

# @dev Function to mint tokens
#      Throws if `msg.sender` is not the minter.
#      Throws if `_to` is zero address.
#      Throws if `_tokenId` is owned by someone.
# @param to The address that will receive the minted tokens.
# @param tokenId The token id to mint.
# @return A boolean that indicates if the operation was successful.
@public
def mint(_to: address, _tokenId: uint256) -> bool:
    # Throws if `msg.sender` is not the minter
    assert msg.sender == self.minter
    # Throws if `_to` is zero address
    assert _to != ZERO_ADDRESS
    # Add NFT. Throws if `_tokenId` is owned by someone
    self._addTokenTo(_to, _tokenId)
    log.Transfer(ZERO_ADDRESS, _to, _tokenId)
    return True


# @dev Burns a specific ERC721 token.
#      Throws unless `msg.sender` is the current owner, an authorized operator, or the approved
#      address for this NFT.
#      Throws if `_tokenId` is not a valid NFT.
# @param tokenId uint256 id of the ERC721 token to be burned.
@public
def burn(_tokenId: uint256):
    # Check requirements
    assert self._isApprovedOrOwner(msg.sender, _tokenId)
    owner: address = self.idToOwner[_tokenId]
    # Throws if `_tokenId` is not a valid NFT
    assert owner != ZERO_ADDRESS
    self._clearApproval(owner, _tokenId)
    self._removeTokenFrom(owner, _tokenId)
    log.Transfer(owner, ZERO_ADDRESS, _tokenId)<|MERGE_RESOLUTION|>--- conflicted
+++ resolved
@@ -66,11 +66,7 @@
 minter: address
 
 # @dev Mapping of interface id to bool about whether or not it's supported
-<<<<<<< HEAD
 supportedInterfaces: map(bytes32, bool)
-=======
-supportedInterfaces: bool[bytes32]
->>>>>>> 4f93ab9e
 
 # @dev ERC165 interface ID of ERC165
 ERC165_INTERFACE_ID: constant(bytes32) = 0x0000000000000000000000000000000000000000000000000000000001ffc9a7
@@ -93,18 +89,10 @@
 @constant
 def supportsInterface(_interfaceID: bytes32) -> bool:
     return self.supportedInterfaces[_interfaceID]
-<<<<<<< HEAD
-
-=======
->>>>>>> 4f93ab9e
+
 
 ### VIEW FUNCTIONS ###
 
-<<<<<<< HEAD
-=======
-### VIEW FUNCTIONS ###
-
->>>>>>> 4f93ab9e
 # @dev Returns the number of NFTs owned by `_owner`.
 #      Throws if `_tokenId` is not a valid NFT. NFTs assigned to the zero address are considered invalid.
 # @param _owner Address for whom to query the balance.
@@ -115,11 +103,8 @@
     return self.ownerToNFTokenCount[_owner]
 
 
-<<<<<<< HEAD
-# @dev Returns the address of the owner of the NFT.
-=======
+
 # @dev Returns the address of the owner of the NFT. 
->>>>>>> 4f93ab9e
 #      Throws if `_tokenId` is not a valid NFT.
 # @param _tokenId The identifier for an NFT.
 @public
@@ -156,11 +141,7 @@
 # @dev Returns whether the given spender can transfer a given token ID
 # @param spender address of the spender to query
 # @param tokenId uint256 ID of the token to be transferred
-<<<<<<< HEAD
-# @return bool whether the msg.sender is approved for the given token ID,
-=======
 # @return bool whether the msg.sender is approved for the given token ID, 
->>>>>>> 4f93ab9e
 #     is an operator of the owner, or is the owner of the token
 @private
 @constant
@@ -207,11 +188,7 @@
         self.idToApprovals[_tokenId] = ZERO_ADDRESS
 
 
-<<<<<<< HEAD
-# @dev Exeute transfer of a NFT.
-=======
 # @dev Exeute transfer of a NFT. 
->>>>>>> 4f93ab9e
 #      Throws unless `msg.sender` is the current owner, an authorized operator, or the approved
 #      address for this NFT. (NOTE: `msg.sender` not allowed in private function so pass `_sender`.)
 #      Throws if `_to` is the zero address.
@@ -252,19 +229,11 @@
 
 # @dev Transfers the ownership of an NFT from one address to another address.
 #      Throws unless `msg.sender` is the current owner, an authorized operator, or the
-<<<<<<< HEAD
 #      approved address for this NFT.
 #      Throws if `_from` is not the current owner.
 #      Throws if `_to` is the zero address.
 #      Throws if `_tokenId` is not a valid NFT.
 #      If `_to` is a smart contract, it calls `onERC721Received` on `_to` and throws if
-=======
-#      approved address for this NFT. 
-#      Throws if `_from` is not the current owner. 
-#      Throws if `_to` is the zero address. 
-#      Throws if `_tokenId` is not a valid NFT. 
-#      If `_to` is a smart contract, it calls `onERC721Received` on `_to` and throws if 
->>>>>>> 4f93ab9e
 #      the return value is not `bytes4(keccak256("onERC721Received(address,uint256,bytes)"))`.
 #      NOTE: bytes4 is represented by bytes32 with padding
 # @param _from The current owner of the NFT.
@@ -284,11 +253,7 @@
         assert returnValue == method_id("onERC721Received(address,address,uint256,bytes)", bytes32)
 
 
-<<<<<<< HEAD
-# @dev Set or reaffirm the approved address for an NFT. The zero address indicates there is no approved address.
-=======
 # @dev Set or reaffirm the approved address for an NFT. The zero address indicates there is no approved address. 
->>>>>>> 4f93ab9e
 #      Throws unless `msg.sender` is the current NFT owner, or an authorized operator of the current owner.
 #      Throws if `_tokenId` is not a valid NFT. (NOTE: This is not written the EIP)
 #      Throws if `_approved` is the current owner. (NOTE: This is not written the EIP)
