import ast
import copy


from vyper.exceptions import (
    InvalidLiteralException,
    StructureException,
    TypeMismatchException,
    VariableDeclarationException,
    FunctionDeclarationException,
    EventDeclarationException
)
from vyper.signatures.function_signature import (
    FunctionSignature,
    VariableRecord,
)
from vyper.signatures.event_signature import (
    EventSignature,
)
from vyper.parser.stmt import Stmt
from vyper.parser.expr import Expr
from vyper.parser.context import Context
from vyper.parser.global_context import GlobalContext
from vyper.parser.lll_node import LLLnode
from vyper.parser.pre_parser import pre_parse
from vyper.parser.parser_utils import (
    pack_arguments,
    make_setter,
    base_type_conversion,
    byte_array_to_num,
    decorate_ast,
    getpos,
    make_byte_array_copier,
    resolve_negative_literals,
    unwrap_location,
)
from vyper.types import (
    BaseType,
    ByteArrayType,
    ListType,
    TupleType
)
from vyper.types import (
    get_size_of_type,
    is_base_type,
    ceil32,
)
from vyper.utils import (
    MemoryPositions,
    LOADED_LIMIT_MAP,
    string_to_bytes,
)
from vyper.utils import (
    bytes_to_int,
    calc_mem_gas,
)


if not hasattr(ast, 'AnnAssign'):
    raise Exception("Requires python 3.6 or higher for annotation support")


# Converts code to parse tree
def parse(code):
    class_names, code = pre_parse(code)
    o = ast.parse(code)  # python ast
    decorate_ast(o, code, class_names)  # decorated python ast
    o = resolve_negative_literals(o)
    return o.body


# Header code
initializer_list = ['seq', ['mstore', 28, ['calldataload', 0]]]
# Store limit constants at fixed addresses in memory.
initializer_list += [['mstore', pos, limit_size] for pos, limit_size in LOADED_LIMIT_MAP.items()]
initializer_lll = LLLnode.from_list(initializer_list, typ=None)


# Is a function the initializer?
def is_initializer(code):
    return code.name == '__init__'


# Is a function the default function?
def is_default_func(code):
    return code.name == '__default__'


# Generate default argument function signatures.
def generate_default_arg_sigs(code, _contracts, _custom_units, _structs):
    # generate all sigs, and attach.
    total_default_args = len(code.args.defaults)
    if total_default_args == 0:
        return [FunctionSignature.from_definition(code, sigs=_contracts, custom_units=_custom_units, custom_structs=_structs)]
    base_args = code.args.args[:-total_default_args]
    default_args = code.args.args[-total_default_args:]

    # Generate a list of default function combinations.
    row = [False] * (total_default_args)
    table = [row.copy()]
    for i in range(total_default_args):
        row[i] = True
        table.append(row.copy())

    default_sig_strs = []
    sig_fun_defs = []
    for truth_row in table:
        new_code = copy.deepcopy(code)
        new_code.args.args = copy.deepcopy(base_args)
        new_code.args.default = []
        # Add necessary default args.
        for idx, val in enumerate(truth_row):
            if val is True:
                new_code.args.args.append(default_args[idx])
        sig = FunctionSignature.from_definition(new_code, sigs=_contracts, custom_units=_custom_units, custom_structs=_structs)
        default_sig_strs.append(sig.sig)
        sig_fun_defs.append(sig)

    return sig_fun_defs


# Get ABI signature
def mk_full_signature(code):
    o = []
    global_ctx = GlobalContext.get_global_context(code)

    for code in global_ctx._events:
        sig = EventSignature.from_declaration(code, custom_units=global_ctx._custom_units, custom_structs=global_ctx._structs)
        o.append(sig.to_abi_dict(global_ctx._custom_units_descriptions))
    for code in global_ctx._defs:
        sig = FunctionSignature.from_definition(code, sigs=global_ctx._contracts, custom_units=global_ctx._custom_units, custom_structs=global_ctx._structs)
        if not sig.private:
            default_sigs = generate_default_arg_sigs(code, global_ctx._contracts, global_ctx._custom_units, global_ctx._structs)
            for s in default_sigs:
                o.append(s.to_abi_dict(global_ctx._custom_units_descriptions))
    return o


def mk_method_identifiers(code):
    o = {}
    global_ctx = GlobalContext.get_global_context(parse(code))

    for code in global_ctx._defs:
        sig = FunctionSignature.from_definition(code, sigs=global_ctx._contracts, custom_units=global_ctx._custom_units)
        if not sig.private:
            default_sigs = generate_default_arg_sigs(code, global_ctx._contracts, global_ctx._custom_units)
            for s in default_sigs:
                o[s.sig] = hex(s.method_id)

    return o


def parse_events(sigs, _events, custom_units=None, custom_structs=None):
    for event in _events:
        sigs[event.target.id] = EventSignature.from_declaration(event, custom_units=custom_units, custom_structs=custom_structs)
    return sigs


def parse_external_contracts(external_contracts, _contracts, _structs):
    for _contractname in _contracts:
        _contract_defs = _contracts[_contractname]
        _defnames = [_def.name for _def in _contract_defs]
        contract = {}
        if len(set(_defnames)) < len(_contract_defs):
            raise FunctionDeclarationException("Duplicate function name: %s" % [name for name in _defnames if _defnames.count(name) > 1][0])

        for _def in _contract_defs:
            constant = False
            # test for valid call type keyword.
            if len(_def.body) == 1 and \
               isinstance(_def.body[0], ast.Expr) and \
               isinstance(_def.body[0].value, ast.Name) and \
               _def.body[0].value.id in ('modifying', 'constant'):
                constant = True if _def.body[0].value.id == 'constant' else False
            else:
                raise StructureException('constant or modifying call type must be specified', _def)
            # Recognizes already-defined structs
            sig = FunctionSignature.from_definition(_def, contract_def=True, constant=constant, custom_structs=_structs)
            contract[sig.name] = sig
        external_contracts[_contractname] = contract
    return external_contracts


def parse_other_functions(o, otherfuncs, sigs, external_contracts, origcode, global_ctx, default_function, runtime_only):
    sub = ['seq', initializer_lll]
    add_gas = initializer_lll.gas
    for _def in otherfuncs:
        sub.append(parse_func(_def, {**{'self': sigs}, **external_contracts}, origcode, global_ctx))  # noqa E999
        sub[-1].total_gas += add_gas
        add_gas += 30
        for sig in generate_default_arg_sigs(_def, external_contracts, global_ctx._custom_units, global_ctx._structs):
            sig.gas = sub[-1].total_gas
            sigs[sig.sig] = sig

    # Add fallback function
    if default_function:
        default_func = parse_func(default_function[0], {**{'self': sigs}, **external_contracts}, origcode, global_ctx)
        sub.append(default_func)
    else:
        sub.append(LLLnode.from_list(['revert', 0, 0], typ=None, annotation='Default function'))
    if runtime_only:
        return sub
    else:
        o.append(['return', 0, ['lll', sub, 0]])
        return o


# Main python parse tree => LLL method
def parse_tree_to_lll(code, origcode, runtime_only=False):
    global_ctx = GlobalContext.get_global_context(code)
    _names_def = [_def.name for _def in global_ctx._defs]
    # Checks for duplicate function names
    if len(set(_names_def)) < len(_names_def):
        raise FunctionDeclarationException("Duplicate function name: %s" % [name for name in _names_def if _names_def.count(name) > 1][0])
    _names_events = [_event.target.id for _event in global_ctx._events]
    # Checks for duplicate event names
    if len(set(_names_events)) < len(_names_events):
        raise EventDeclarationException("Duplicate event name: %s" % [name for name in _names_events if _names_events.count(name) > 1][0])
    # Initialization function
    initfunc = [_def for _def in global_ctx._defs if is_initializer(_def)]
    # Default function
    defaultfunc = [_def for _def in global_ctx._defs if is_default_func(_def)]
    # Regular functions
    otherfuncs = [_def for _def in global_ctx._defs if not is_initializer(_def) and not is_default_func(_def)]
    sigs = {}
    external_contracts = {}
    # Create the main statement
    o = ['seq']
    if global_ctx._events:
        sigs = parse_events(sigs, global_ctx._events, global_ctx._custom_units, global_ctx._structs)
    if global_ctx._contracts:
        external_contracts = parse_external_contracts(external_contracts, global_ctx._contracts, global_ctx._structs)
    # If there is an init func...
    if initfunc:
        o.append(['seq', initializer_lll])
        o.append(parse_func(initfunc[0], {**{'self': sigs}, **external_contracts}, origcode, global_ctx))
    # If there are regular functions...
    if otherfuncs or defaultfunc:
        o = parse_other_functions(
            o, otherfuncs, sigs, external_contracts, origcode, global_ctx, defaultfunc, runtime_only
        )
    return LLLnode.from_list(o, typ=None)


# Checks that an input matches its type
def make_clamper(datapos, mempos, typ, is_init=False):
    if not is_init:
        data_decl = ['calldataload', ['add', 4, datapos]]
        copier = lambda pos, sz: ['calldatacopy', mempos, ['add', 4, pos], sz]
    else:
        data_decl = ['codeload', ['add', '~codelen', datapos]]
        copier = lambda pos, sz: ['codecopy', mempos, ['add', '~codelen', pos], sz]
    # Numbers: make sure they're in range
    if is_base_type(typ, 'int128'):
        return LLLnode.from_list(['clamp', ['mload', MemoryPositions.MINNUM], data_decl, ['mload', MemoryPositions.MAXNUM]],
                                 typ=typ, annotation='checking int128 input')
    # Booleans: make sure they're zero or one
    elif is_base_type(typ, 'bool'):
        return LLLnode.from_list(['uclamplt', data_decl, 2], typ=typ, annotation='checking bool input')
    # Addresses: make sure they're in range
    elif is_base_type(typ, 'address'):
        return LLLnode.from_list(['uclamplt', data_decl, ['mload', MemoryPositions.ADDRSIZE]], typ=typ, annotation='checking address input')
    # Bytes: make sure they have the right size
    elif isinstance(typ, ByteArrayType):
        return LLLnode.from_list(['seq',
                                    copier(data_decl, 32 + typ.maxlen),
                                    ['assert', ['le', ['calldataload', ['add', 4, data_decl]], typ.maxlen]]],
                                 typ=None, annotation='checking bytearray input')
    # Lists: recurse
    elif isinstance(typ, ListType):
        o = []
        for i in range(typ.count):
            offset = get_size_of_type(typ.subtype) * 32 * i
            o.append(make_clamper(datapos + offset, mempos + offset, typ.subtype, is_init))
        return LLLnode.from_list(['seq'] + o, typ=None, annotation='checking list input')
    # Otherwise don't make any checks
    else:
        return LLLnode.from_list('pass')


def get_sig_statements(sig, pos):
    method_id_node = LLLnode.from_list(sig.method_id, pos=pos, annotation='%s' % sig.sig)

    if sig.private:
        sig_compare = 0
        private_label = LLLnode.from_list(
            ['label', 'priv_{}'.format(sig.method_id)],
            pos=pos, annotation='%s' % sig.sig
        )
    else:
        sig_compare = ['eq', ['mload', 0], method_id_node]
        private_label = ['pass']

    return sig_compare, private_label


def get_arg_copier(sig, total_size, memory_dest, offset=4):
    # Copy arguments.
    # For private function, MSTORE arguments and callback pointer from the stack.
    if sig.private:
        copier = ['seq']
        for pos in range(0, total_size, 32):
            copier.append(['mstore', memory_dest + pos, 'pass'])
    else:
        copier = ['calldatacopy', memory_dest, offset, total_size]

    return copier


def make_unpacker(ident, i_placeholder, begin_pos):
    start_label = 'dyn_unpack_start_' + ident
    end_label = 'dyn_unpack_end_' + ident
    return ['seq_unchecked',
        ['mstore', begin_pos, 'pass'],  # get len
        ['mstore', i_placeholder, 0],
        ['label', start_label],
        ['if', ['ge', ['mload', i_placeholder], ['ceil32', ['mload', begin_pos]]], ['goto', end_label]],  # break
        ['mstore', ['add', ['add', begin_pos, 32], ['mload', i_placeholder]], 'pass'],  # pop into correct memory slot.
        ['mstore', i_placeholder, ['add', 32, ['mload', i_placeholder]]],  # increment i
        ['goto', start_label],
        ['label', end_label]]


# Parses a function declaration
def parse_func(code, sigs, origcode, global_ctx, _vars=None):
    if _vars is None:
        _vars = {}
    sig = FunctionSignature.from_definition(code, sigs=sigs, custom_units=global_ctx._custom_units, custom_structs=global_ctx._structs)
    # Get base args for function.
    total_default_args = len(code.args.defaults)
    base_args = sig.args[:-total_default_args] if total_default_args > 0 else sig.args
    default_args = code.args.args[-total_default_args:]
    default_values = dict(zip([arg.arg for arg in default_args], code.args.defaults))
    # __init__ function may not have defaults.
    if sig.name == '__init__' and total_default_args > 0:
        raise FunctionDeclarationException("__init__ function may not have default parameters.")
    # Check for duplicate variables with globals
    for arg in sig.args:
        if arg.name in global_ctx._globals:
            raise FunctionDeclarationException("Variable name duplicated between function arguments and globals: " + arg.name)

    # Create a local (per function) context.
    context = Context(
        vars=_vars,
        global_ctx=global_ctx,
        sigs=sigs,
        return_type=sig.output_type,
        is_constant=sig.const,
        is_payable=sig.payable,
        origcode=origcode,
        is_private=sig.private,
        method_id=sig.method_id
    )

    # Copy calldata to memory for fixed-size arguments
    max_copy_size = sum([32 if isinstance(arg.typ, ByteArrayType) else get_size_of_type(arg.typ) * 32 for arg in sig.args])
    base_copy_size = sum([32 if isinstance(arg.typ, ByteArrayType) else get_size_of_type(arg.typ) * 32 for arg in base_args])
    context.next_mem += max_copy_size

    clampers = []

    # Create callback_ptr, this stores a destination in the bytecode for a private
    # function to jump to after a function has executed.
    _post_callback_ptr = "{}_{}_post_callback_ptr".format(sig.name, sig.method_id)
    if sig.private:
        context.callback_ptr = context.new_placeholder(typ=BaseType('uint256'))
        clampers.append(
            LLLnode.from_list(['mstore', context.callback_ptr, 'pass'], annotation='pop callback pointer')
        )
        if total_default_args > 0:
            clampers.append(['label', _post_callback_ptr])

    # private functions without return types need to jump back to
    # the calling function, as there is no return statement to handle the
    # jump.
    stop_func = [['stop']]
    if sig.output_type is None and sig.private:
        stop_func = [['jump', ['mload', context.callback_ptr]]]

    if not len(base_args):
        copier = 'pass'
    elif sig.name == '__init__':
        copier = ['codecopy', MemoryPositions.RESERVED_MEMORY, '~codelen', base_copy_size]
    else:
        copier = get_arg_copier(
            sig=sig,
            total_size=base_copy_size,
            memory_dest=MemoryPositions.RESERVED_MEMORY
        )
    clampers.append(copier)

    # Add asserts for payable and internal
    # private never gets payable check.
    if not sig.payable and not sig.private:
        clampers.append(['assert', ['iszero', 'callvalue']])

    # Fill variable positions
    for i, arg in enumerate(sig.args):
        if i < len(base_args) and not sig.private:
            clampers.append(make_clamper(arg.pos, context.next_mem, arg.typ, sig.name == '__init__'))
        if isinstance(arg.typ, ByteArrayType):
            context.vars[arg.name] = VariableRecord(arg.name, context.next_mem, arg.typ, False)
            context.next_mem += 32 * get_size_of_type(arg.typ)
        else:
            context.vars[arg.name] = VariableRecord(arg.name, MemoryPositions.RESERVED_MEMORY + arg.pos, arg.typ, False)

    # Private function copiers. No clamping for private functions.
    dyn_variable_names = [a.name for a in base_args if isinstance(a.typ, ByteArrayType)]
    if sig.private and dyn_variable_names:
        i_placeholder = context.new_placeholder(typ=BaseType('uint256'))
        unpackers = []
        for idx, var_name in enumerate(dyn_variable_names):
            var = context.vars[var_name]
            ident = "_load_args_%d_dynarg%d" % (sig.method_id, idx)
            o = make_unpacker(ident=ident, i_placeholder=i_placeholder, begin_pos=var.pos)
            unpackers.append(o)

        if not unpackers:
            unpackers = ['pass']

        clampers.append(LLLnode.from_list(
            ['seq_unchecked'] + unpackers + [0],  # [0] to complete full overarching 'seq' statement, see private_label.
            typ=None, annotation='dynamic unpacker', pos=getpos(code))
        )

    # Create "clampers" (input well-formedness checkers)
    # Return function body
    if sig.name == '__init__':
        o = LLLnode.from_list(['seq'] + clampers + [parse_body(code.body, context)], pos=getpos(code))
    elif is_default_func(sig):
        if len(sig.args) > 0:
            raise FunctionDeclarationException('Default function may not receive any arguments.', code)
        if sig.private:
            raise FunctionDeclarationException('Default function may only be public.', code)
        o = LLLnode.from_list(['seq'] + clampers + [parse_body(code.body, context)], pos=getpos(code))
    else:

        if total_default_args > 0:  # Function with default parameters.
            function_routine = "{}_{}".format(sig.name, sig.method_id)
            default_sigs = generate_default_arg_sigs(code, sigs, global_ctx._custom_units, global_ctx._structs)
            sig_chain = ['seq']

            for default_sig in default_sigs:
                sig_compare, private_label = get_sig_statements(default_sig, getpos(code))

                # Populate unset default variables
                populate_arg_count = len(sig.args) - len(default_sig.args)
                set_defaults = []
                if populate_arg_count > 0:
                    current_sig_arg_names = {x.name for x in default_sig.args}
                    missing_arg_names = [arg.arg for arg in default_args if arg.arg not in current_sig_arg_names]
                    for arg_name in missing_arg_names:
                        value = Expr(default_values[arg_name], context).lll_node
                        var = context.vars[arg_name]
                        left = LLLnode.from_list(var.pos, typ=var.typ, location='memory',
                                                 pos=getpos(code), mutable=var.mutable)
                        set_defaults.append(make_setter(left, value, 'memory', pos=getpos(code)))

                current_sig_arg_names = {x.name for x in default_sig.args}
                base_arg_names = {arg.name for arg in base_args}
                if sig.private:
                    # Load all variables in default section, if private,
                    # because the stack is a linear pipe.
                    copier_arg_count = len(default_sig.args)
                    copier_arg_names = current_sig_arg_names
                else:
                    copier_arg_count = len(default_sig.args) - len(base_args)
                    copier_arg_names = current_sig_arg_names - base_arg_names
                # Order copier_arg_names, this is very important.
                copier_arg_names = [x.name for x in default_sig.args if x.name in copier_arg_names]

                # Variables to be populated from calldata/stack.
                default_copiers = []
                if copier_arg_count > 0:
                    # Get map of variables in calldata, with thier offsets
                    offset = 4
                    calldata_offset_map = {}
                    for arg in default_sig.args:
                        calldata_offset_map[arg.name] = offset
                        offset += 32 if isinstance(arg.typ, ByteArrayType) else get_size_of_type(arg.typ) * 32
                    # Copy set default parameters from calldata
                    dynamics = []
                    for arg_name in copier_arg_names:
                        var = context.vars[arg_name]
                        calldata_offset = calldata_offset_map[arg_name]
                        if sig.private:
                            _offset = calldata_offset
                            if isinstance(var.typ, ByteArrayType):
                                _size = 32
                                dynamics.append(var.pos)
                            else:
                                _size = var.size * 32
                            default_copiers.append(get_arg_copier(sig=sig, memory_dest=var.pos, total_size=_size, offset=_offset))
                        else:
                            # Add clampers.
                            default_copiers.append(make_clamper(calldata_offset - 4, var.pos, var.typ))
                            # Add copying code.
                            if isinstance(var.typ, ByteArrayType):
                                _offset = ['add', 4, ['calldataload', calldata_offset]]
                            else:
                                _offset = calldata_offset
                            default_copiers.append(get_arg_copier(sig=sig, memory_dest=var.pos, total_size=var.size * 32, offset=_offset))

                    # Unpack byte array if necessary.
                    if dynamics:
                        i_placeholder = context.new_placeholder(typ=BaseType('uint256'))
                        for idx, var_pos in enumerate(dynamics):
                            ident = 'unpack_default_sig_dyn_%d_arg%d' % (default_sig.method_id, idx)
                            default_copiers.append(
                                make_unpacker(ident=ident, i_placeholder=i_placeholder, begin_pos=var_pos)
                            )
                    default_copiers.append(0)  # for over arching seq, POP

                sig_chain.append([
                    'if', sig_compare,
                    ['seq',
                        private_label,
                        LLLnode.from_list(['mstore', context.callback_ptr, 'pass'], annotation='pop callback pointer', pos=getpos(code)) if sig.private else ['pass'],
                        ['seq'] + set_defaults if set_defaults else ['pass'],
                        ['seq_unchecked'] + default_copiers if default_copiers else ['pass'],
                        ['goto', _post_callback_ptr if sig.private else function_routine]]
                ])

            # With private functions all variable loading occurs in the default
            # function sub routine.
            if sig.private:
                _clampers = [['label', _post_callback_ptr]]
            else:
                _clampers = clampers

            # Function with default parameters.
            o = LLLnode.from_list(
                ['seq',
                    sig_chain,
                    ['if', 0,  # can only be jumped into
                        ['seq',
                            ['label', function_routine] if not sig.private else ['pass'],
                            ['seq'] + _clampers + [parse_body(c, context) for c in code.body] + stop_func]]], typ=None, pos=getpos(code))

        else:
            # Function without default parameters.
            sig_compare, private_label = get_sig_statements(sig, getpos(code))
            o = LLLnode.from_list(
                ['if',
                    sig_compare,
                    ['seq'] + [private_label] + clampers + [parse_body(c, context) for c in code.body] + stop_func], typ=None, pos=getpos(code))

    # Check for at leasts one return statement if necessary.
    if context.return_type and context.function_return_count == 0:
        raise FunctionDeclarationException(
            "Missing return statement in function '%s' " % sig.name, code
        )

    o.context = context
    o.total_gas = o.gas + calc_mem_gas(o.context.next_mem)
    o.func_name = sig.name
    return o


# Parse a piece of code
def parse_body(code, context):
    if not isinstance(code, list):
        return parse_stmt(code, context)
    o = []
    for stmt in code:
        lll = parse_stmt(stmt, context)
        o.append(lll)
    return LLLnode.from_list(['seq'] + o, pos=getpos(code[0]) if code else None)


<<<<<<< HEAD
=======
def external_contract_call(node, context, contract_name, contract_address, pos, value=None, gas=None):
    if value is None:
        value = 0
    if gas is None:
        gas = 'gas'
    if contract_name not in context.sigs:
        raise VariableDeclarationException("Contract not declared yet: %s" % contract_name)
    method_name = node.func.attr
    if method_name not in context.sigs[contract_name]:
        raise FunctionDeclarationException("Function not declared yet: %s (reminder: "
                                                    "function must be declared in the correct contract)" % method_name, pos)
    sig = context.sigs[contract_name][method_name]
    inargs, inargsize, _ = pack_arguments(sig, [parse_expr(arg, context) for arg in node.args], context, pos=pos)
    output_placeholder, output_size, returner = get_external_contract_call_output(sig, context)
    sub = ['seq', ['assert', ['extcodesize', contract_address]],
                    ['assert', ['ne', 'address', contract_address]]]
    if context.is_constant or sig.const:
        sub.append(['assert', ['staticcall', gas, contract_address, inargs, inargsize, output_placeholder, output_size]])
    else:
        sub.append(['assert', ['call', gas, contract_address, value, inargs, inargsize, output_placeholder, output_size]])
    sub.extend(returner)
    o = LLLnode.from_list(sub, typ=sig.output_type, location='memory', pos=getpos(node))
    return o


def get_external_contract_call_output(sig, context):
    if not sig.output_type:
        return 0, 0, []
    output_placeholder = context.new_placeholder(typ=sig.output_type)
    output_size = get_size_of_type(sig.output_type) * 32
    if isinstance(sig.output_type, BaseType):
        returner = [0, output_placeholder]
    elif isinstance(sig.output_type, ByteArrayType):
        returner = [0, output_placeholder + 32]
    elif isinstance(sig.output_type, TupleType):
        returner = [0, output_placeholder]
    else:
        raise TypeMismatchException("Invalid output type: %s" % sig.output_type)
    return output_placeholder, output_size, returner


>>>>>>> 42be633c
# Parse an expression
def parse_expr(expr, context):
    return Expr(expr, context).lll_node


# Parse a statement (usually one line of code but not always)
def parse_stmt(stmt, context):
    return Stmt(stmt, context).lll_node


def pack_logging_topics(event_id, args, expected_topics, context, pos):
    topics = [event_id]
    for pos, expected_topic in enumerate(expected_topics):
        expected_type = expected_topic.typ
        arg = args[pos]
        value = parse_expr(arg, context)
        arg_type = value.typ

        if isinstance(arg_type, ByteArrayType) and isinstance(expected_type, ByteArrayType):
            if arg_type.maxlen > expected_type.maxlen:
                raise TypeMismatchException("Topic input bytes are too big: %r %r" % (arg_type, expected_type), pos)
            if isinstance(arg, ast.Str):
                bytez, bytez_length = string_to_bytes(arg.s)
                if len(bytez) > 32:
                    raise InvalidLiteralException("Can only log a maximum of 32 bytes at a time.", pos)
                topics.append(bytes_to_int(bytez + b'\x00' * (32 - bytez_length)))
            else:
                if value.location == "memory":
                    size = ['mload', value]
                elif value.location == "storage":
                    size = ['sload', ['sha3_32', value]]
                topics.append(byte_array_to_num(value, arg, 'uint256', size))
        else:
            value = unwrap_location(value)
            value = base_type_conversion(value, arg_type, expected_type, pos=pos)
            topics.append(value)

    return topics


def pack_args_by_32(holder, maxlen, arg, typ, context, placeholder,
                    dynamic_offset_counter=None, datamem_start=None, zero_pad_i=None, pos=None):
    """
    Copy necessary variables to pre-allocated memory section.

    :param holder: Complete holder for all args
    :param maxlen: Total length in bytes of the full arg section (static + dynamic).
    :param arg: Current arg to pack
    :param context: Context of arg
    :param placeholder: Static placeholder for static argument part.
    :param dynamic_offset_counter: position counter stored in static args.
    :param dynamic_placeholder: pointer to current position in memory to write dynamic values to.
    :param datamem_start: position where the whole datemem section starts.
    """

    if isinstance(typ, BaseType):
        value = parse_expr(arg, context)
        value = base_type_conversion(value, value.typ, typ, pos)
        holder.append(LLLnode.from_list(['mstore', placeholder, value], typ=typ, location='memory'))
    elif isinstance(typ, ByteArrayType):
        bytez = b''

        source_expr = Expr(arg, context)
        if isinstance(arg, ast.Str):
            if len(arg.s) > typ.maxlen:
                raise TypeMismatchException("Data input bytes are to big: %r %r" % (len(arg.s), typ), pos)
            for c in arg.s:
                if ord(c) >= 256:
                    raise InvalidLiteralException("Cannot insert special character %r into byte array" % c, pos)
                bytez += bytes([ord(c)])

            holder.append(source_expr.lll_node)

        # Set static offset, in arg slot.
        holder.append(LLLnode.from_list(['mstore', placeholder, ['mload', dynamic_offset_counter]]))
        # Get the biginning to write the ByteArray to.
        dest_placeholder = LLLnode.from_list(
            ['add', datamem_start, ['mload', dynamic_offset_counter]],
            typ=typ, location='memory', annotation="pack_args_by_32:dest_placeholder")
        copier = make_byte_array_copier(dest_placeholder, source_expr.lll_node, pos=pos)
        holder.append(copier)
        # Add zero padding.
        new_maxlen = ceil32(source_expr.lll_node.typ.maxlen)

        holder.append(
            ['with', '_bytearray_loc', dest_placeholder,
                ['seq',
                    ['repeat', zero_pad_i, ['mload', '_bytearray_loc'], new_maxlen,
                        ['seq',
                            ['if', ['ge', ['mload', zero_pad_i], new_maxlen], 'break'],  # stay within allocated bounds
                            ['mstore8', ['add', ['add', '_bytearray_loc', 32], ['mload', zero_pad_i]], 0]]]]]
        )
        # Increment offset counter.
        increment_counter = LLLnode.from_list(
            ['mstore', dynamic_offset_counter,
                ['add', ['add', ['mload', dynamic_offset_counter], ['ceil32', ['mload', dest_placeholder]]], 32]]
        )
        holder.append(increment_counter)
    elif isinstance(typ, ListType):
        maxlen += (typ.count - 1) * 32
        typ = typ.subtype

        def check_list_type_match(provided):  # Check list types match.
            if provided != typ:
                raise TypeMismatchException(
                    "Log list type '%s' does not match provided, expected '%s'" % (provided, typ)
                )

        # List from storage
        if isinstance(arg, ast.Attribute) and arg.value.id == 'self':
            stor_list = context.globals[arg.attr]
            check_list_type_match(stor_list.typ.subtype)
            size = stor_list.typ.count
            for offset in range(0, size):
                arg2 = LLLnode.from_list(['sload', ['add', ['sha3_32', Expr(arg, context).lll_node], offset]],
                                         typ=typ)
                p_holder = context.new_placeholder(BaseType(32)) if offset > 0 else placeholder
                holder, maxlen = pack_args_by_32(holder, maxlen, arg2, typ, context, p_holder, pos=pos)
        # List from variable.
        elif isinstance(arg, ast.Name):
            size = context.vars[arg.id].size
            pos = context.vars[arg.id].pos
            check_list_type_match(context.vars[arg.id].typ.subtype)
            for i in range(0, size):
                offset = 32 * i
                arg2 = LLLnode.from_list(pos + offset, typ=typ, location='memory')
                p_holder = context.new_placeholder(BaseType(32)) if i > 0 else placeholder
                holder, maxlen = pack_args_by_32(holder, maxlen, arg2, typ, context, p_holder, pos=pos)
        # is list literal.
        else:
            holder, maxlen = pack_args_by_32(holder, maxlen, arg.elts[0], typ, context, placeholder, pos=pos)
            for j, arg2 in enumerate(arg.elts[1:]):
                holder, maxlen = pack_args_by_32(holder, maxlen, arg2, typ, context, context.new_placeholder(BaseType(32)), pos=pos)

    return holder, maxlen


# Pack logging data arguments
def pack_logging_data(expected_data, args, context, pos):
    # Checks to see if there's any data
    if not args:
        return ['seq'], 0, None, 0
    holder = ['seq']
    maxlen = len(args) * 32  # total size of all packed args (upper limit)

    requires_dynamic_offset = any([isinstance(data.typ, ByteArrayType) for data in expected_data])
    if requires_dynamic_offset:
        zero_pad_i = context.new_placeholder(BaseType('uint256'))  # Iterator used to zero pad memory.
        dynamic_offset_counter = context.new_placeholder(BaseType(32))
        dynamic_placeholder = context.new_placeholder(BaseType(32))
    else:
        dynamic_offset_counter = None
        zero_pad_i = None

    # Populate static placeholders.
    placeholder_map = {}
    for i, (arg, data) in enumerate(zip(args, expected_data)):
        typ = data.typ
        placeholder = context.new_placeholder(BaseType(32))
        placeholder_map[i] = placeholder
        if not isinstance(typ, ByteArrayType):
            holder, maxlen = pack_args_by_32(holder, maxlen, arg, typ, context, placeholder, zero_pad_i=zero_pad_i, pos=pos)

    # Dynamic position starts right after the static args.
    if requires_dynamic_offset:
        holder.append(LLLnode.from_list(['mstore', dynamic_offset_counter, maxlen]))

    # Calculate maximum dynamic offset placeholders, used for gas estimation.
    for i, (arg, data) in enumerate(zip(args, expected_data)):
        typ = data.typ
        if isinstance(typ, ByteArrayType):
            maxlen += 32 + ceil32(typ.maxlen)

    if requires_dynamic_offset:
        datamem_start = dynamic_placeholder + 32
    else:
        datamem_start = placeholder_map[0]

    # Copy necessary data into allocated dynamic section.
    for i, (arg, data) in enumerate(zip(args, expected_data)):
        typ = data.typ
        if isinstance(typ, ByteArrayType):
            pack_args_by_32(
                holder=holder,
                maxlen=maxlen,
                arg=arg,
                typ=typ,
                context=context,
                placeholder=placeholder_map[i],
                datamem_start=datamem_start,
                dynamic_offset_counter=dynamic_offset_counter,
                zero_pad_i=zero_pad_i,
                pos=pos
            )

    return holder, maxlen, dynamic_offset_counter, datamem_start


def parse_to_lll(kode, runtime_only=False):
    code = parse(kode)
    return parse_tree_to_lll(code, kode, runtime_only=runtime_only)<|MERGE_RESOLUTION|>--- conflicted
+++ resolved
@@ -568,50 +568,6 @@
     return LLLnode.from_list(['seq'] + o, pos=getpos(code[0]) if code else None)
 
 
-<<<<<<< HEAD
-=======
-def external_contract_call(node, context, contract_name, contract_address, pos, value=None, gas=None):
-    if value is None:
-        value = 0
-    if gas is None:
-        gas = 'gas'
-    if contract_name not in context.sigs:
-        raise VariableDeclarationException("Contract not declared yet: %s" % contract_name)
-    method_name = node.func.attr
-    if method_name not in context.sigs[contract_name]:
-        raise FunctionDeclarationException("Function not declared yet: %s (reminder: "
-                                                    "function must be declared in the correct contract)" % method_name, pos)
-    sig = context.sigs[contract_name][method_name]
-    inargs, inargsize, _ = pack_arguments(sig, [parse_expr(arg, context) for arg in node.args], context, pos=pos)
-    output_placeholder, output_size, returner = get_external_contract_call_output(sig, context)
-    sub = ['seq', ['assert', ['extcodesize', contract_address]],
-                    ['assert', ['ne', 'address', contract_address]]]
-    if context.is_constant or sig.const:
-        sub.append(['assert', ['staticcall', gas, contract_address, inargs, inargsize, output_placeholder, output_size]])
-    else:
-        sub.append(['assert', ['call', gas, contract_address, value, inargs, inargsize, output_placeholder, output_size]])
-    sub.extend(returner)
-    o = LLLnode.from_list(sub, typ=sig.output_type, location='memory', pos=getpos(node))
-    return o
-
-
-def get_external_contract_call_output(sig, context):
-    if not sig.output_type:
-        return 0, 0, []
-    output_placeholder = context.new_placeholder(typ=sig.output_type)
-    output_size = get_size_of_type(sig.output_type) * 32
-    if isinstance(sig.output_type, BaseType):
-        returner = [0, output_placeholder]
-    elif isinstance(sig.output_type, ByteArrayType):
-        returner = [0, output_placeholder + 32]
-    elif isinstance(sig.output_type, TupleType):
-        returner = [0, output_placeholder]
-    else:
-        raise TypeMismatchException("Invalid output type: %s" % sig.output_type)
-    return output_placeholder, output_size, returner
-
-
->>>>>>> 42be633c
 # Parse an expression
 def parse_expr(expr, context):
     return Expr(expr, context).lll_node
