import ast
import warnings

from vyper.exceptions import (
    InvalidLiteralException,
    NonPayableViolationException,
    StructureException,
    TypeMismatchException,
    VariableDeclarationException,
    ParserException
)
from vyper.parser.lll_node import LLLnode
from vyper.parser import self_call
from vyper.parser import external_call
from vyper.parser.parser_utils import (
    getpos,
    unwrap_location,
    get_original_if_0_prefixed,
    get_number_as_fraction,
    add_variable_offset,
)
from vyper.utils import (
    MemoryPositions,
    SizeLimits,
    bytes_to_int,
    string_to_bytes,
    DECIMAL_DIVISOR,
    checksum_encode,
    is_varname_valid,
)
from vyper.types import (
    BaseType,
    ByteArrayType,
    ContractType,
    ListType,
    MappingType,
    NullType,
    StructType,
    TupleType,
)
from vyper.types import (
    is_base_type,
)
from vyper.types import (
    are_units_compatible,
    is_numeric_type,
    combine_units
)


class Expr(object):
    # TODO: Once other refactors are made reevaluate all inline imports
    def __init__(self, expr, context):
        self.expr = expr
        self.context = context
        self.expr_table = {
            LLLnode: self.get_expr,
            ast.Num: self.number,
            ast.Str: self.string,
            ast.NameConstant: self.constants,
            ast.Name: self.variables,
            ast.Attribute: self.attribute,
            ast.Subscript: self.subscript,
            ast.BinOp: self.arithmetic,
            ast.Compare: self.compare,
            ast.BoolOp: self.boolean_operations,
            ast.UnaryOp: self.unary_operations,
            ast.Call: self.call,
            ast.List: self.list_literals,
            ast.Tuple: self.tuple_literals,
            ast.Dict: self.dict_fail,
        }
        expr_type = self.expr.__class__
        if expr_type in self.expr_table:
            self.lll_node = self.expr_table[expr_type]()
        else:
            raise Exception("Unsupported operator: %r" % ast.dump(self.expr))

    def get_expr(self):
        return self.expr

    def number(self):
        orignum = get_original_if_0_prefixed(self.expr, self.context)

        if orignum is None and isinstance(self.expr.n, int):
            # Literal (mostly likely) becomes int128
            if SizeLimits.in_bounds('int128', self.expr.n) or self.expr.n < 0:
                return LLLnode.from_list(self.expr.n, typ=BaseType('int128', unit=None, is_literal=True), pos=getpos(self.expr))
            # Literal is large enough (mostly likely) becomes uint256.
            else:
                return LLLnode.from_list(self.expr.n, typ=BaseType('uint256', unit=None, is_literal=True), pos=getpos(self.expr))

        elif isinstance(self.expr.n, float):
            numstring, num, den = get_number_as_fraction(self.expr, self.context)
            # if not SizeLimits.in_bounds('decimal', num // den):
            # if not SizeLimits.MINDECIMAL * den <= num <= SizeLimits.MAXDECIMAL * den:
            if not (SizeLimits.MINNUM * den < num < SizeLimits.MAXNUM * den):
                raise InvalidLiteralException("Number out of range: " + numstring, self.expr)
            if DECIMAL_DIVISOR % den:
                raise InvalidLiteralException("Too many decimal places: " + numstring, self.expr)
            return LLLnode.from_list(num * DECIMAL_DIVISOR // den, typ=BaseType('decimal', unit=None), pos=getpos(self.expr))
        # Binary literal.
        elif orignum[:2] == '0b':
            str_val = orignum[2:]
            total_bits = len(orignum[2:])
            total_bits = total_bits if total_bits % 8 == 0 else total_bits + 8 - (total_bits % 8)  # ceil8 to get byte length.
            if len(orignum[2:]) != total_bits:  # Support only full formed bit definitions.
                raise InvalidLiteralException("Bit notation requires a multiple of 8 bits / 1 byte. {} bit(s) are missing.".format(total_bits - len(orignum[2:])), self.expr)
            byte_len = int(total_bits / 8)
            placeholder = self.context.new_placeholder(ByteArrayType(byte_len))
            seq = []
            seq.append(['mstore', placeholder, byte_len])
            for i in range(0, total_bits, 256):
                section = str_val[i:i + 256]
                int_val = int(section, 2) << (256 - len(section))  # bytes are right padded.
                seq.append(
                    ['mstore', ['add', placeholder, i + 32], int_val])
            return LLLnode.from_list(['seq'] + seq + [placeholder],
                typ=ByteArrayType(byte_len), location='memory', pos=getpos(self.expr), annotation='Create ByteArray (Binary literal): %s' % str_val)
        elif len(orignum) == 42:
            if checksum_encode(orignum) != orignum:
                raise InvalidLiteralException("""Address checksum mismatch. If you are sure this is the
right address, the correct checksummed form is: %s""" % checksum_encode(orignum), self.expr)
            return LLLnode.from_list(self.expr.n, typ=BaseType('address', is_literal=True), pos=getpos(self.expr))
        elif len(orignum) == 66:
            return LLLnode.from_list(self.expr.n, typ=BaseType('bytes32', is_literal=True), pos=getpos(self.expr))
        else:
            raise InvalidLiteralException("Cannot read 0x value with length %d. Expecting 42 (address incl 0x) or 66 (bytes32 incl 0x)"
                                          % len(orignum), self.expr)

    # Byte array literals
    def string(self):
        bytez, bytez_length = string_to_bytes(self.expr.s)
        placeholder = self.context.new_placeholder(ByteArrayType(bytez_length))
        seq = []
        seq.append(['mstore', placeholder, bytez_length])
        for i in range(0, len(bytez), 32):
            seq.append(['mstore', ['add', placeholder, i + 32], bytes_to_int((bytez + b'\x00' * 31)[i: i + 32])])
        return LLLnode.from_list(['seq'] + seq + [placeholder],
            typ=ByteArrayType(bytez_length), location='memory', pos=getpos(self.expr), annotation='Create ByteArray: %s' % bytez)

    # True, False, None constants
    def constants(self):
        if self.expr.value is True:
            return LLLnode.from_list(1, typ=BaseType('bool', is_literal=True), pos=getpos(self.expr))
        elif self.expr.value is False:
            return LLLnode.from_list(0, typ=BaseType('bool', is_literal=True), pos=getpos(self.expr))
        elif self.expr.value is None:
            return LLLnode.from_list(None, typ=NullType(), pos=getpos(self.expr))
        else:
            raise Exception("Unknown name constant: %r" % self.expr.value.value)

    # Variable names
    def variables(self):
        builtin_constants = {
            'EMPTY_BYTES32': LLLnode.from_list([0], typ=BaseType('bytes32', None, is_literal=True), pos=getpos(self.expr)),
            'ZERO_ADDRESS': LLLnode.from_list([0], typ=BaseType('address', None, is_literal=True), pos=getpos(self.expr)),
            'MAX_INT128': LLLnode.from_list(['mload', MemoryPositions.MAXNUM], typ=BaseType('int128', None, is_literal=True), pos=getpos(self.expr)),
            'MIN_INT128': LLLnode.from_list(['mload', MemoryPositions.MINNUM], typ=BaseType('int128', None, is_literal=True), pos=getpos(self.expr)),
            'MAX_DECIMAL': LLLnode.from_list(['mload', MemoryPositions.MAXDECIMAL], typ=BaseType('decimal', None, is_literal=True), pos=getpos(self.expr)),
            'MIN_DECIMAL': LLLnode.from_list(['mload', MemoryPositions.MINDECIMAL], typ=BaseType('decimal', None, is_literal=True), pos=getpos(self.expr)),
            'MAX_UINT256': LLLnode.from_list([2**256 - 1], typ=BaseType('uint256', None, is_literal=True), pos=getpos(self.expr)),
        }

        if self.expr.id == 'self':
            return LLLnode.from_list(['address'], typ='address', pos=getpos(self.expr))
        elif self.expr.id in self.context.vars:
            var = self.context.vars[self.expr.id]
            return LLLnode.from_list(var.pos, typ=var.typ, location='memory', pos=getpos(self.expr), annotation=self.expr.id, mutable=var.mutable)
        elif self.expr.id in builtin_constants:
            return builtin_constants[self.expr.id]
        elif self.expr.id in self.context.constants:
            # check if value is compatible with
            const = self.context.constants[self.expr.id]
            if isinstance(const, ast.AnnAssign):  # Handle ByteArrays.
                expr = Expr(const.value, self.context).lll_node
                return expr
            # Other types are already unwrapped, no need
            return self.context.constants[self.expr.id]
        else:
            raise VariableDeclarationException("Undeclared variable: " + self.expr.id, self.expr)

    # x.y or x[5]
    def attribute(self):
        # x.balance: balance of address x
        if self.expr.attr == 'balance':
            addr = Expr.parse_value_expr(self.expr.value, self.context)
            if not is_base_type(addr.typ, 'address'):
                raise TypeMismatchException("Type mismatch: balance keyword expects an address as input", self.expr)
            return LLLnode.from_list(['balance', addr], typ=BaseType('uint256', {'wei': 1}), location=None, pos=getpos(self.expr))
        # x.codesize: codesize of address x
        elif self.expr.attr == 'codesize' or self.expr.attr == 'is_contract':
            addr = Expr.parse_value_expr(self.expr.value, self.context)
            if not is_base_type(addr.typ, 'address'):
                raise TypeMismatchException("Type mismatch: codesize keyword expects an address as input", self.expr)
            if self.expr.attr == 'codesize':
                eval_code = ['extcodesize', addr]
                output_type = 'int128'
            else:
                eval_code = ['gt', ['extcodesize', addr], 0]
                output_type = 'bool'
            return LLLnode.from_list(eval_code, typ=BaseType(output_type), location=None, pos=getpos(self.expr))
        # self.x: global attribute
        elif isinstance(self.expr.value, ast.Name) and self.expr.value.id == "self":
            if self.expr.attr not in self.context.globals:
                raise VariableDeclarationException("Persistent variable undeclared: " + self.expr.attr, self.expr)
            var = self.context.globals[self.expr.attr]
            return LLLnode.from_list(var.pos, typ=var.typ, location='storage', pos=getpos(self.expr), annotation='self.' + self.expr.attr)
        # Reserved keywords
        elif isinstance(self.expr.value, ast.Name) and self.expr.value.id in ("msg", "block", "tx"):
            key = self.expr.value.id + "." + self.expr.attr
            if key == "msg.sender":
                if self.context.is_private:
                    raise ParserException("msg.sender not allowed in private functions.", self.expr)
                return LLLnode.from_list(['caller'], typ='address', pos=getpos(self.expr))
            elif key == "msg.value":
                if not self.context.is_payable:
                    raise NonPayableViolationException("Cannot use msg.value in a non-payable function", self.expr)
                return LLLnode.from_list(['callvalue'], typ=BaseType('uint256', {'wei': 1}), pos=getpos(self.expr))
            elif key == "msg.gas":
                return LLLnode.from_list(['gas'], typ='uint256', pos=getpos(self.expr))
            elif key == "block.difficulty":
                return LLLnode.from_list(['difficulty'], typ='uint256', pos=getpos(self.expr))
            elif key == "block.timestamp":
                return LLLnode.from_list(['timestamp'], typ=BaseType('uint256', {'sec': 1}, True), pos=getpos(self.expr))
            elif key == "block.coinbase":
                return LLLnode.from_list(['coinbase'], typ='address', pos=getpos(self.expr))
            elif key == "block.number":
                return LLLnode.from_list(['number'], typ='uint256', pos=getpos(self.expr))
            elif key == "block.prevhash":
                return LLLnode.from_list(['blockhash', ['sub', 'number', 1]], typ='bytes32', pos=getpos(self.expr))
            elif key == "tx.origin":
                return LLLnode.from_list(['origin'], typ='address', pos=getpos(self.expr))
            else:
                raise Exception("Unsupported keyword: " + key)
        # Other variables
        else:
            sub = Expr.parse_variable_location(self.expr.value, self.context)
            # contract type
            if isinstance(sub.typ, ContractType):
                return sub
            if not isinstance(sub.typ, StructType):
                raise TypeMismatchException("Type mismatch: member variable access not expected", self.expr.value)
            attrs = sorted(sub.typ.members.keys())
            if self.expr.attr not in attrs:
                raise TypeMismatchException("Member %s not found. Only the following available: %s" % (self.expr.attr, " ".join(attrs)), self.expr)
            return add_variable_offset(sub, self.expr.attr, pos=getpos(self.expr))

    def subscript(self):
        sub = Expr.parse_variable_location(self.expr.value, self.context)
        if isinstance(sub.typ, (MappingType, ListType)):
            if 'value' not in vars(self.expr.slice):
                raise StructureException("Array access must access a single element, not a slice", self.expr)
            index = Expr.parse_value_expr(self.expr.slice.value, self.context)
        elif isinstance(sub.typ, TupleType):
            if not isinstance(self.expr.slice.value, ast.Num) or self.expr.slice.value.n < 0 or self.expr.slice.value.n >= len(sub.typ.members):
                raise TypeMismatchException("Tuple index invalid", self.expr.slice.value)
            index = self.expr.slice.value.n
        else:
            raise TypeMismatchException("Bad subscript attempt", self.expr.value)
        o = add_variable_offset(sub, index, pos=getpos(self.expr))
        o.mutable = sub.mutable
        return o

    def arithmetic_get_reference(self, item):
        item_lll = Expr.parse_value_expr(item, self.context)
        if isinstance(item, ast.Call):
            # We only want to perform call statements once.
            placeholder = self.context.new_placeholder(item_lll.typ)
            pre_alloc = ['mstore', placeholder, item_lll]
            return pre_alloc, LLLnode.from_list(['mload', placeholder], location='memory', typ=item_lll.typ)
        else:
            return None, item_lll

    def arithmetic(self):
        pre_alloc_left, left = self.arithmetic_get_reference(self.expr.left)
        pre_alloc_right, right = self.arithmetic_get_reference(self.expr.right)

        if not is_numeric_type(left.typ) or not is_numeric_type(right.typ):
            raise TypeMismatchException("Unsupported types for arithmetic op: %r %r" % (left.typ, right.typ), self.expr)

        arithmetic_pair = {left.typ.typ, right.typ.typ}

        # Special Case: Simplify any literal to literal arithmetic at compile time.
        if left.typ.is_literal and right.typ.is_literal and \
           isinstance(right.value, int) and isinstance(left.value, int):

            if isinstance(self.expr.op, ast.Add):
                val = left.value + right.value
            elif isinstance(self.expr.op, ast.Sub):
                val = left.value - right.value
            elif isinstance(self.expr.op, ast.Mult):
                val = left.value * right.value
            elif isinstance(self.expr.op, ast.Div):
                val = left.value // right.value
            elif isinstance(self.expr.op, ast.Mod):
                val = left.value % right.value
            elif isinstance(self.expr.op, ast.Pow):
                val = left.value ** right.value
            else:
                raise ParserException('Unsupported literal operator: %s' % str(type(self.expr.op)), self.expr)

            num = ast.Num(val)
            num.source_code = self.expr.source_code
            num.lineno = self.expr.lineno
            num.col_offset = self.expr.col_offset

            return Expr.parse_value_expr(num, self.context)

        # Special case with uint256 were int literal may be casted.
        if arithmetic_pair == {'uint256', 'int128'}:
            # Check right side literal.
            if right.typ.is_literal and SizeLimits.in_bounds('uint256', right.value):
                right = LLLnode.from_list(right.value, typ=BaseType('uint256', None, is_literal=True), pos=getpos(self.expr))
                arithmetic_pair = {left.typ.typ, right.typ.typ}
            # Check left side literal.
            elif left.typ.is_literal and SizeLimits.in_bounds('uint256', left.value):
                left = LLLnode.from_list(left.value, typ=BaseType('uint256', None, is_literal=True), pos=getpos(self.expr))
                arithmetic_pair = {left.typ.typ, right.typ.typ}

        # Only allow explicit conversions to occur.
        if left.typ.typ != right.typ.typ:
            raise TypeMismatchException("Cannot implicitly convert {} to {}.".format(left.typ.typ, right.typ.typ), self.expr)

        ltyp, rtyp = left.typ.typ, right.typ.typ
        if isinstance(self.expr.op, (ast.Add, ast.Sub)):
            if left.typ.unit != right.typ.unit and left.typ.unit is not None and right.typ.unit is not None:
                raise TypeMismatchException("Unit mismatch: %r %r" % (left.typ.unit, right.typ.unit), self.expr)
            if left.typ.positional and right.typ.positional and isinstance(self.expr.op, ast.Add):
                raise TypeMismatchException("Cannot add two positional units!", self.expr)
            new_unit = left.typ.unit or right.typ.unit
            new_positional = left.typ.positional ^ right.typ.positional  # xor, as subtracting two positionals gives a delta
            op = 'add' if isinstance(self.expr.op, ast.Add) else 'sub'
            if ltyp == 'uint256' and isinstance(self.expr.op, ast.Add):
                o = LLLnode.from_list(['seq',
                                # Checks that: a + b >= a
                                ['assert', ['ge', ['add', left, right], left]],
                                ['add', left, right]], typ=BaseType('uint256', new_unit, new_positional), pos=getpos(self.expr))
            elif ltyp == 'uint256' and isinstance(self.expr.op, ast.Sub):
                o = LLLnode.from_list(['seq',
                                # Checks that: a >= b
                                ['assert', ['ge', left, right]],
                                ['sub', left, right]], typ=BaseType('uint256', new_unit, new_positional), pos=getpos(self.expr))
            elif ltyp == rtyp:
                o = LLLnode.from_list([op, left, right], typ=BaseType(ltyp, new_unit, new_positional), pos=getpos(self.expr))
            else:
                raise Exception("Unsupported Operation '%r(%r, %r)'" % (op, ltyp, rtyp))
        elif isinstance(self.expr.op, ast.Mult):
            if left.typ.positional or right.typ.positional:
                raise TypeMismatchException("Cannot multiply positional values!", self.expr)
            new_unit = combine_units(left.typ.unit, right.typ.unit)
            if ltyp == rtyp == 'uint256':
                o = LLLnode.from_list(['if', ['eq', left, 0], [0],
                                      ['seq', ['assert', ['eq', ['div', ['mul', left, right], left], right]],
                                      ['mul', left, right]]], typ=BaseType('uint256', new_unit), pos=getpos(self.expr))
            elif ltyp == rtyp == 'int128':
                o = LLLnode.from_list(['mul', left, right], typ=BaseType('int128', new_unit), pos=getpos(self.expr))
            elif ltyp == rtyp == 'decimal':
                o = LLLnode.from_list(['with', 'r', right, ['with', 'l', left,
                                        ['with', 'ans', ['mul', 'l', 'r'],
                                            ['seq',
                                                ['assert', ['or', ['eq', ['sdiv', 'ans', 'l'], 'r'], ['iszero', 'l']]],
                                                ['sdiv', 'ans', DECIMAL_DIVISOR]]]]], typ=BaseType('decimal', new_unit), pos=getpos(self.expr))
            else:
                raise Exception("Unsupported Operation 'mul(%r, %r)'" % (ltyp, rtyp))
        elif isinstance(self.expr.op, ast.Div):
            if left.typ.positional or right.typ.positional:
                raise TypeMismatchException("Cannot divide positional values!", self.expr)
            new_unit = combine_units(left.typ.unit, right.typ.unit, div=True)
            if ltyp == rtyp == 'uint256':
                o = LLLnode.from_list(['seq',
                                # Checks that:  b != 0
                                ['assert', right],
                                ['div', left, right]], typ=BaseType('uint256', new_unit), pos=getpos(self.expr))
            elif ltyp == rtyp == 'int128':
                o = LLLnode.from_list(['sdiv', left, ['clamp_nonzero', right]], typ=BaseType('int128', new_unit), pos=getpos(self.expr))
            elif ltyp == rtyp == 'decimal':
                o = LLLnode.from_list(['with', 'l', left, ['with', 'r', ['clamp_nonzero', right],
                                            ['sdiv', ['mul', 'l', DECIMAL_DIVISOR], 'r']]],
                                      typ=BaseType('decimal', new_unit), pos=getpos(self.expr))
            else:
                raise Exception("Unsupported Operation 'div(%r, %r)'" % (ltyp, rtyp))
        elif isinstance(self.expr.op, ast.Mod):
            if left.typ.positional or right.typ.positional:
                raise TypeMismatchException("Cannot use positional values as modulus arguments!", self.expr)
            if left.typ.unit != right.typ.unit and left.typ.unit is not None and right.typ.unit is not None:
                raise TypeMismatchException("Modulus arguments must have same unit", self.expr)
            new_unit = left.typ.unit or right.typ.unit
            if ltyp == rtyp == 'uint256':
                o = LLLnode.from_list(['seq',
                                ['assert', right],
                                ['mod', left, right]], typ=BaseType('uint256', new_unit), pos=getpos(self.expr))
            elif ltyp == rtyp:
                o = LLLnode.from_list(['smod', left, ['clamp_nonzero', right]], typ=BaseType(ltyp, new_unit), pos=getpos(self.expr))
            else:
                raise Exception("Unsupported Operation 'mod(%r, %r)'" % (ltyp, rtyp))
        elif isinstance(self.expr.op, ast.Pow):
            if left.typ.positional or right.typ.positional:
                raise TypeMismatchException("Cannot use positional values as exponential arguments!", self.expr)
            if right.typ.unit:
                raise TypeMismatchException("Cannot use unit values as exponents", self.expr)
            if ltyp != 'int128' and ltyp != 'uint256' and isinstance(self.expr.right, ast.Name):
                raise TypeMismatchException("Cannot use dynamic values as exponents, for unit base types", self.expr)
            if ltyp == rtyp == 'uint256':
                o = LLLnode.from_list(['seq',
                                        ['assert', ['or', ['or', ['eq', right, 1], ['iszero', right]],
                                        ['lt', left, ['exp', left, right]]]],
                                        ['exp', left, right]], typ=BaseType('uint256'), pos=getpos(self.expr))
            elif ltyp == rtyp == 'int128':
                new_unit = left.typ.unit
                if left.typ.unit and not isinstance(self.expr.right, ast.Name):
                    new_unit = {left.typ.unit.copy().popitem()[0]: self.expr.right.n}
                o = LLLnode.from_list(['exp', left, right], typ=BaseType('int128', new_unit), pos=getpos(self.expr))
            else:
                raise TypeMismatchException('Only whole number exponents are supported', self.expr)
        else:
            raise Exception("Unsupported binop: %r" % self.expr.op)

        p = ['seq']

        if pre_alloc_left:
            p.append(pre_alloc_left)
        if pre_alloc_right:
            p.append(pre_alloc_right)

        if o.typ.typ == 'int128':
            p.append(['clamp', ['mload', MemoryPositions.MINNUM], o, ['mload', MemoryPositions.MAXNUM]])
            return LLLnode.from_list(p, typ=o.typ, pos=getpos(self.expr))
        elif o.typ.typ == 'decimal':
            p.append(['clamp', ['mload', MemoryPositions.MINDECIMAL], o, ['mload', MemoryPositions.MAXDECIMAL]])
            return LLLnode.from_list(p, typ=o.typ, pos=getpos(self.expr))
        if o.typ.typ == 'uint256':
            p.append(o)
            return LLLnode.from_list(p, typ=o.typ, pos=getpos(self.expr))
        else:
            raise Exception("%r %r" % (o, o.typ))

    def build_in_comparator(self):
        from vyper.parser.parser import make_setter
        left = Expr(self.expr.left, self.context).lll_node
        right = Expr(self.expr.comparators[0], self.context).lll_node

        if left.typ.typ != right.typ.subtype.typ:
            raise TypeMismatchException("%s cannot be in a list of %s" % (left.typ.typ, right.typ.subtype.typ))
        result_placeholder = self.context.new_placeholder(BaseType('bool'))
        setter = []

        # Load nth item from list in memory.
        if right.value == 'multi':
            # Copy literal to memory to be compared.
            tmp_list = LLLnode.from_list(
                obj=self.context.new_placeholder(ListType(right.typ.subtype, right.typ.count)),
                typ=ListType(right.typ.subtype, right.typ.count),
                location='memory'
            )
            setter = make_setter(tmp_list, right, 'memory', pos=getpos(self.expr))
            load_i_from_list = ['mload', ['add', tmp_list, ['mul', 32, ['mload', MemoryPositions.FREE_LOOP_INDEX]]]]
        elif right.location == "storage":
            load_i_from_list = ['sload', ['add', ['sha3_32', right], ['mload', MemoryPositions.FREE_LOOP_INDEX]]]
        else:
            load_i_from_list = ['mload', ['add', right, ['mul', 32, ['mload', MemoryPositions.FREE_LOOP_INDEX]]]]

        # Condition repeat loop has to break on.
        break_loop_condition = [
            'if',
            ['eq', unwrap_location(left), load_i_from_list],
            ['seq',
                ['mstore', '_result', 1],  # store true.
                'break']
        ]

        # Repeat loop to loop-compare each item in the list.
        for_loop_sequence = [
            ['mstore', result_placeholder, 0],
            ['with', '_result', result_placeholder,
                ['repeat', MemoryPositions.FREE_LOOP_INDEX, 0, right.typ.count, break_loop_condition]],
            ['mload', result_placeholder]
        ]

        # Save list to memory, so one can iterate over it,
        # used when literal was created with tmp_list.
        if setter:
            compare_sequence = ['seq', setter] + for_loop_sequence
        else:
            compare_sequence = ['seq'] + for_loop_sequence

        # Compare the result of the repeat loop to 1, to know if a match was found.
        o = LLLnode.from_list([
            'eq', 1,
            compare_sequence],
            typ='bool',
            annotation="in comporator"
        )

        return o

    @staticmethod
    def _signed_to_unsigned_comparision_op(op):
        translation_map = {
            'sgt': 'gt',
            'sge': 'ge',
            'sle': 'le',
            'slt': 'lt',
        }
        if op in translation_map:
            return translation_map[op]
        else:
            return op

    def compare(self):
        left = Expr.parse_value_expr(self.expr.left, self.context)
        right = Expr.parse_value_expr(self.expr.comparators[0], self.context)

        if isinstance(left.typ, ByteArrayType) and isinstance(right.typ, ByteArrayType):
            if left.typ.maxlen != right.typ.maxlen:
                raise TypeMismatchException('Can only compare bytes of the same length', self.expr)
            if left.typ.maxlen > 32 or right.typ.maxlen > 32:
                raise ParserException('Can only compare bytes of length shorter than 32 bytes', self.expr)
        elif isinstance(self.expr.ops[0], ast.In) and \
           isinstance(right.typ, ListType):
            if not are_units_compatible(left.typ, right.typ.subtype) and not are_units_compatible(right.typ.subtype, left.typ):
                raise TypeMismatchException("Can't use IN comparison with different types!", self.expr)
            return self.build_in_comparator()
        else:
            if not are_units_compatible(left.typ, right.typ) and not are_units_compatible(right.typ, left.typ):
                raise TypeMismatchException("Can't compare values with different units!", self.expr)

        if len(self.expr.ops) != 1:
            raise StructureException("Cannot have a comparison with more than two elements", self.expr)
        if isinstance(self.expr.ops[0], ast.Gt):
            op = 'sgt'
        elif isinstance(self.expr.ops[0], ast.GtE):
            op = 'sge'
        elif isinstance(self.expr.ops[0], ast.LtE):
            op = 'sle'
        elif isinstance(self.expr.ops[0], ast.Lt):
            op = 'slt'
        elif isinstance(self.expr.ops[0], ast.Eq):
            op = 'eq'
        elif isinstance(self.expr.ops[0], ast.NotEq):
            op = 'ne'
        else:
            raise Exception("Unsupported comparison operator")

        # Compare (limited to 32) byte arrays.
        if isinstance(left.typ, ByteArrayType) and isinstance(left.typ, ByteArrayType):
            left = Expr(self.expr.left, self.context).lll_node
            right = Expr(self.expr.comparators[0], self.context).lll_node

            def load_bytearray(side):
                if side.location == 'memory':
                    return ['mload', ['add', 32, side]]
                elif side.location == 'storage':
                    return ['sload', ['add', 1, ['sha3_32', side]]]

            return LLLnode.from_list(
                [op, load_bytearray(left), load_bytearray(right)], typ='bool', pos=getpos(self.expr))

        # Compare other types.
        if not is_numeric_type(left.typ) or not is_numeric_type(right.typ):
            if op not in ('eq', 'ne'):
                raise TypeMismatchException("Invalid type for comparison op", self.expr)
        left_type, right_type = left.typ.typ, right.typ.typ

        # Special Case: comparison of a literal integer. If in valid range allow it to be compared.
        if {left_type, right_type} == {'int128', 'uint256'} and {left.typ.is_literal, right.typ.is_literal} == {True, False}:

            comparison_allowed = False
            if left.typ.is_literal and SizeLimits.in_bounds(right_type, left.value):
                comparison_allowed = True
            elif right.typ.is_literal and SizeLimits.in_bounds(left_type, right.value):
                comparison_allowed = True
            op = self._signed_to_unsigned_comparision_op(op)

            if comparison_allowed:
                return LLLnode.from_list([op, left, right], typ='bool', pos=getpos(self.expr))

        elif {left_type, right_type} == {'uint256', 'uint256'}:
            op = self._signed_to_unsigned_comparision_op(op)
        elif (left_type in ('decimal', 'int128') or right_type in ('decimal', 'int128')) and left_type != right_type:
            raise TypeMismatchException(
                'Implicit conversion from {} to {} disallowed, please convert.'.format(left_type, right_type),
                self.expr
            )

        if left_type == right_type:
            return LLLnode.from_list([op, left, right], typ='bool', pos=getpos(self.expr))
        else:
            raise TypeMismatchException("Unsupported types for comparison: %r %r" % (left_type, right_type), self.expr)

    def boolean_operations(self):
        # Iterate through values
        for value in self.expr.values:
            # Check for calls at assignment
            if self.context.in_assignment and isinstance(value, ast.Call):
                raise StructureException("Boolean operations with calls may not be performed on assignment", self.expr)

            # Check for boolean operations with non-boolean inputs
            _expr = Expr.parse_value_expr(value, self.context)
            if not is_base_type(_expr.typ, 'bool'):
                raise TypeMismatchException("Boolean operations can only be between booleans!", self.expr)

            # TODO: Handle special case of literals and simplify at compile time

        # Check for valid ops
        if isinstance(self.expr.op, ast.And):
            op = 'and'
        elif isinstance(self.expr.op, ast.Or):
            op = 'or'
        else:
            raise Exception("Unsupported bool op: " + self.expr.op)

        # Handle different numbers of inputs
        count = len(self.expr.values)
        if count < 2:
            raise StructureException("Expected at least two arguments for a bool op", self.expr)
        elif count == 2:
            left = Expr.parse_value_expr(self.expr.values[0], self.context)
            right = Expr.parse_value_expr(self.expr.values[1], self.context)
            return LLLnode.from_list([op, left, right], typ='bool', pos=getpos(self.expr))
        else:
            left = Expr.parse_value_expr(self.expr.values[0], self.context)
            right = Expr.parse_value_expr(self.expr.values[1], self.context)

            p = ['seq', [op, left, right]]
            values = self.expr.values[2:]
            while len(values) > 0:
                value = Expr.parse_value_expr(values[0], self.context)
                p = [op, value, p]
                values = values[1:]

            return LLLnode.from_list(p, typ='bool', pos=getpos(self.expr))

    # Unary operations (only "not" supported)
    def unary_operations(self):
        operand = Expr.parse_value_expr(self.expr.operand, self.context)
        if isinstance(self.expr.op, ast.Not):
            if isinstance(operand.typ, BaseType) and operand.typ.typ == 'bool':
                return LLLnode.from_list(["iszero", operand], typ='bool', pos=getpos(self.expr))
            else:
                raise TypeMismatchException("Only bool is supported for not operation, %r supplied." % operand.typ, self.expr)
        elif isinstance(self.expr.op, ast.USub):
            if not is_numeric_type(operand.typ):
                raise TypeMismatchException("Unsupported type for negation: %r" % operand.typ, operand)

            if operand.typ.is_literal and 'int' in operand.typ.typ:
                num = ast.Num(0 - operand.value)
                num.source_code = self.expr.source_code
                num.lineno = self.expr.lineno
                num.col_offset = self.expr.col_offset
                return Expr.parse_value_expr(num, self.context)

            return LLLnode.from_list(["sub", 0, operand], typ=operand.typ, pos=getpos(self.expr))
        else:
            raise StructureException("Only the 'not' unary operator is supported")



    # Function calls
    def call(self):
        from vyper.functions import (
            dispatch_table,
        )

        if isinstance(self.expr.func, ast.Name):
            function_name = self.expr.func.id

            if function_name in dispatch_table:
                return dispatch_table[function_name](self.expr, self.context)

            # Struct constructors do not need `self` prefix.
            elif function_name in self.context.structs:
                if not self.context.in_assignment:
                    raise StructureException("Struct constructor must be called in RHS of assignment.", self.expr)
                args = self.expr.args
                if len(args) != 1:
                    raise StructureException("Struct constructor is called with one argument only", self.expr)

                arg = args[0]
                if not isinstance(arg, ast.Dict):
                    raise TypeMismatchException("Struct can only be constructed with a dict", self.expr)
                sub = Expr.struct_literals(arg, self.context)
                if sub.typ.name is not None:
                    raise TypeMismatchException("Struct can only be constructed with a dict", self.expr)

                typ = StructType(sub.typ.members, function_name)

                # OR:
                # sub.typ = typ
                # return sub
                return LLLnode(sub.value, typ=typ, args=sub.args, location=sub.location, pos=getpos(self.expr), add_gas_estimate=sub.add_gas_estimate, valency=sub.valency, annotation=function_name)

            else:
                err_msg = "Not a top-level function: {}".format(function_name)
                if function_name in [x.split('(')[0] for x, _ in self.context.sigs['self'].items()]:
                    err_msg += ". Did you mean self.{}?".format(function_name)
                raise StructureException(err_msg, self.expr)

        elif isinstance(self.expr.func, ast.Attribute) and isinstance(self.expr.func.value, ast.Name) and self.expr.func.value.id == "self":
            return self_call.make_call(self.expr, self.context)
<<<<<<< HEAD
=======

        elif isinstance(self.expr.func, ast.Attribute) and isinstance(self.expr.func.value, ast.Call):
            contract_name = self.expr.func.value.func.id
            contract_address = Expr.parse_value_expr(self.expr.func.value.args[0], self.context)
            value, gas = self._get_external_contract_keywords()
            return external_contract_call(self.expr, self.context, contract_name, contract_address, pos=getpos(self.expr), value=value, gas=gas)

        elif isinstance(self.expr.func.value, ast.Attribute) and self.expr.func.value.attr in self.context.sigs:
            contract_name = self.expr.func.value.attr
            var = self.context.globals[self.expr.func.value.attr]
            contract_address = unwrap_location(LLLnode.from_list(var.pos, typ=var.typ, location='storage', pos=getpos(self.expr), annotation='self.' + self.expr.func.value.attr))
            value, gas = self._get_external_contract_keywords()
            return external_contract_call(self.expr, self.context, contract_name, contract_address, pos=getpos(self.expr), value=value, gas=gas)

        elif isinstance(self.expr.func.value, ast.Attribute) and self.expr.func.value.attr in self.context.globals:
            contract_name = self.context.globals[self.expr.func.value.attr].typ.unit
            var = self.context.globals[self.expr.func.value.attr]
            contract_address = unwrap_location(LLLnode.from_list(var.pos, typ=var.typ, location='storage', pos=getpos(self.expr), annotation='self.' + self.expr.func.value.attr))
            value, gas = self._get_external_contract_keywords()
            return external_contract_call(self.expr, self.context, contract_name, contract_address, pos=getpos(self.expr), value=value, gas=gas)
>>>>>>> 42be633c
        else:
            return external_call.make_external_call(self.expr, self.context)

    def list_literals(self):
        if not len(self.expr.elts):
            raise StructureException("List must have elements", self.expr)
        o = []
        out_type = None
        for elt in self.expr.elts:
            o.append(Expr(elt, self.context).lll_node)
            if not out_type:
                out_type = o[-1].typ
            previous_type = o[-1].typ.subtype.typ if hasattr(o[-1].typ, 'subtype') else o[-1].typ
            current_type = out_type.subtype.typ if hasattr(out_type, 'subtype') else out_type
            if len(o) > 1 and previous_type != current_type:
                raise TypeMismatchException("Lists may only contain one type", self.expr)
        return LLLnode.from_list(["multi"] + o, typ=ListType(out_type, len(o)), pos=getpos(self.expr))

    def dict_fail(self):
        warnings.warn(
            "Anonymous structs have been removed in"
            " favor of named structs, see VIP300",
            DeprecationWarning
        )
        raise InvalidLiteralException("Invalid literal: %r" % ast.dump(self.expr), self.expr)

    def struct_literals(expr, context):
        o = {}
        members = {}
        for key, value in zip(expr.keys, expr.values):
            if not isinstance(key, ast.Name) or not is_varname_valid(key.id, context.custom_units, context.structs):
                raise TypeMismatchException("Invalid member variable for struct: %r" % vars(key).get('id', key), key)
            if key.id in o:
                raise TypeMismatchException("Member variable duplicated: " + key.id, key)
            o[key.id] = Expr(value, context).lll_node
            members[key.id] = o[key.id].typ
        return LLLnode.from_list(["multi"] + [o[key] for key in sorted(list(o.keys()))], typ=StructType(members, None), pos=getpos(expr))

    def tuple_literals(self):
        if not len(self.expr.elts):
            raise StructureException("Tuple must have elements", self.expr)
        o = []
        for elt in self.expr.elts:
            o.append(Expr(elt, self.context).lll_node)
        return LLLnode.from_list(["multi"] + o, typ=TupleType(o), pos=getpos(self.expr))

    # Parse an expression that results in a value
    def parse_value_expr(expr, context):
        return unwrap_location(Expr(expr, context).lll_node)

    # Parse an expression that represents an address in memory or storage
    def parse_variable_location(expr, context):
        o = Expr(expr, context).lll_node
        if not o.location:
            raise Exception("Looking for a variable location, instead got a value")
        return o<|MERGE_RESOLUTION|>--- conflicted
+++ resolved
@@ -695,32 +695,8 @@
                 if function_name in [x.split('(')[0] for x, _ in self.context.sigs['self'].items()]:
                     err_msg += ". Did you mean self.{}?".format(function_name)
                 raise StructureException(err_msg, self.expr)
-
         elif isinstance(self.expr.func, ast.Attribute) and isinstance(self.expr.func.value, ast.Name) and self.expr.func.value.id == "self":
             return self_call.make_call(self.expr, self.context)
-<<<<<<< HEAD
-=======
-
-        elif isinstance(self.expr.func, ast.Attribute) and isinstance(self.expr.func.value, ast.Call):
-            contract_name = self.expr.func.value.func.id
-            contract_address = Expr.parse_value_expr(self.expr.func.value.args[0], self.context)
-            value, gas = self._get_external_contract_keywords()
-            return external_contract_call(self.expr, self.context, contract_name, contract_address, pos=getpos(self.expr), value=value, gas=gas)
-
-        elif isinstance(self.expr.func.value, ast.Attribute) and self.expr.func.value.attr in self.context.sigs:
-            contract_name = self.expr.func.value.attr
-            var = self.context.globals[self.expr.func.value.attr]
-            contract_address = unwrap_location(LLLnode.from_list(var.pos, typ=var.typ, location='storage', pos=getpos(self.expr), annotation='self.' + self.expr.func.value.attr))
-            value, gas = self._get_external_contract_keywords()
-            return external_contract_call(self.expr, self.context, contract_name, contract_address, pos=getpos(self.expr), value=value, gas=gas)
-
-        elif isinstance(self.expr.func.value, ast.Attribute) and self.expr.func.value.attr in self.context.globals:
-            contract_name = self.context.globals[self.expr.func.value.attr].typ.unit
-            var = self.context.globals[self.expr.func.value.attr]
-            contract_address = unwrap_location(LLLnode.from_list(var.pos, typ=var.typ, location='storage', pos=getpos(self.expr), annotation='self.' + self.expr.func.value.attr))
-            value, gas = self._get_external_contract_keywords()
-            return external_contract_call(self.expr, self.context, contract_name, contract_address, pos=getpos(self.expr), value=value, gas=gas)
->>>>>>> 42be633c
         else:
             return external_call.make_external_call(self.expr, self.context)
 
