import ast
import warnings

from vyper.functions.signature import (
    signature
)
from vyper.parser.parser_utils import (
    LLLnode,
    getpos,
    byte_array_to_num
)
from vyper.exceptions import (
    InvalidLiteralException,
    TypeMismatchException,
    ParserException,
)
from vyper.types import (
    BaseType,
)
from vyper.types import (
    get_type,
)
from vyper.utils import (
    DECIMAL_DIVISOR,
    MemoryPositions,
    SizeLimits
)


@signature(('uint256', 'bytes32', 'bytes', 'bool'), '*')
def to_int128(expr, args, kwargs, context):
    in_node = args[0]
    typ, len = get_type(in_node)
    if typ in ('uint256', 'bytes32'):
        if in_node.typ.is_literal and not SizeLimits.in_bounds('int128', in_node.value):
            raise InvalidLiteralException("Number out of range: {}".format(in_node.value), expr)
        return LLLnode.from_list(
            ['clamp', ['mload', MemoryPositions.MINNUM], in_node,
                        ['mload', MemoryPositions.MAXNUM]], typ=BaseType('int128', in_node.typ.unit), pos=getpos(expr)
        )

    elif typ is 'bool':
        return LLLnode.from_list(
            ['clamp', ['mload', MemoryPositions.MINNUM], in_node,
                        ['mload', MemoryPositions.MAXNUM]], typ=BaseType('int128', in_node.typ.unit), pos=getpos(expr)
        )

    else:
        return byte_array_to_num(in_node, expr, 'int128')


<<<<<<< HEAD
@signature(('num_literal', 'int128', 'bytes32', 'bytes', 'address'), '*')
=======
@signature(('num_literal', 'int128', 'bytes32', 'address', 'bool'), '*')
>>>>>>> 0199db8a
def to_uint256(expr, args, kwargs, context):
    in_node = args[0]
    input_type, len = get_type(in_node)

    if isinstance(in_node, int):
        if not SizeLimits.in_bounds('uint256', in_node):
            raise InvalidLiteralException("Number out of range: {}".format(in_node))
        _unit = in_node.typ.unit if input_type == 'int128' else None
        return LLLnode.from_list(in_node, typ=BaseType('uint256', _unit), pos=getpos(expr))

    elif isinstance(in_node, LLLnode) and input_type in ('int128', 'num_literal', 'bool'):
        _unit = in_node.typ.unit if input_type == 'int128' else None
        return LLLnode.from_list(['clampge', in_node, 0], typ=BaseType('uint256', _unit), pos=getpos(expr))

    elif isinstance(in_node, LLLnode) and input_type in ('bytes32', 'address'):
        return LLLnode(value=in_node.value, args=in_node.args, typ=BaseType('uint256'), pos=getpos(expr))

    elif isinstance(in_node, LLLnode) and input_type is 'bytes':
        if in_node.typ.maxlen > 32:
            raise InvalidLiteralException("Cannot convert bytes array of max length {} to uint256".format(in_node.value), expr)
        return byte_array_to_num(in_node, expr, 'uint256')

    else:
        raise InvalidLiteralException("Invalid input for uint256: %r" % in_node, expr)


@signature(('int128', 'uint256'), '*')
def to_decimal(expr, args, kwargs, context):
    input = args[0]
    if input.typ.typ == 'uint256':
        return LLLnode.from_list(
            ['uclample', ['mul', input, DECIMAL_DIVISOR], ['mload', MemoryPositions.MAXDECIMAL]],
            typ=BaseType('decimal', input.typ.unit, input.typ.positional), pos=getpos(expr)
        )
    else:
        return LLLnode.from_list(
            ['mul', input, DECIMAL_DIVISOR],
            typ=BaseType('decimal', input.typ.unit, input.typ.positional),
            pos=getpos(expr)
        )


@signature(('int128', 'uint256', 'address', 'bytes', 'bool'), '*')
def to_bytes32(expr, args, kwargs, context):
    in_arg = args[0]
    typ, _len = get_type(in_arg)

    if typ == 'bytes':

        if _len > 32:
            raise TypeMismatchException("Unable to convert bytes[{}] to bytes32, max length is too large.".format(len))

        if in_arg.location == "memory":
            return LLLnode.from_list(
            ['mload', ['add', in_arg, 32]], typ=BaseType('bytes32')
            )
        elif in_arg.location == "storage":
            return LLLnode.from_list(
                ['sload', ['add', ['sha3_32', in_arg], 1]], typ=BaseType('bytes32')
            )

    else:
        return LLLnode(value=in_arg.value, args=in_arg.args, typ=BaseType('bytes32'), pos=getpos(expr))


@signature(('bytes32'), '*')
def to_address(expr, args, kwargs, context):
    in_arg = args[0]

    return LLLnode(value=in_arg.value, args=in_arg.args, typ=BaseType('address'), pos=getpos(expr))


def convert(expr, context):

    if isinstance(expr.args[1], ast.Str):
        warnings.warn(
            "String parameter has been removed, see VIP1026). "
            "Use a vyper type instead.",
            DeprecationWarning
        )

    if isinstance(expr.args[1], ast.Name):
        output_type = expr.args[1].id
    else:
        raise ParserException("Invalid conversion type, use valid vyper type.", expr)

    if output_type in conversion_table:
        return conversion_table[output_type](expr, context)
    else:
        raise ParserException("Conversion to {} is invalid.".format(output_type), expr)


conversion_table = {
    'int128': to_int128,
    'uint256': to_uint256,
    'decimal': to_decimal,
    'bytes32': to_bytes32,
    'address': to_address,
}<|MERGE_RESOLUTION|>--- conflicted
+++ resolved
@@ -49,11 +49,7 @@
         return byte_array_to_num(in_node, expr, 'int128')
 
 
-<<<<<<< HEAD
-@signature(('num_literal', 'int128', 'bytes32', 'bytes', 'address'), '*')
-=======
-@signature(('num_literal', 'int128', 'bytes32', 'address', 'bool'), '*')
->>>>>>> 0199db8a
+@signature(('num_literal', 'int128', 'bytes32', 'bytes', 'address', 'bool'), '*')
 def to_uint256(expr, args, kwargs, context):
     in_node = args[0]
     input_type, len = get_type(in_node)
