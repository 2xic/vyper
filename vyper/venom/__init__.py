# maybe rename this `main.py` or `venom.py`
# (can have an `__init__.py` which exposes the API).

from typing import Optional

from vyper.codegen.ir_node import IRnode
from vyper.compiler.settings import OptimizationLevel
from vyper.venom.analysis.analysis import IRAnalysesCache
from vyper.venom.context import IRContext
from vyper.venom.function import IRFunction
from vyper.venom.ir_node_to_venom import ir_node_to_venom
from vyper.venom.passes import (
    CSE,
    SCCP,
    AlgebraicOptimizationPass,
    BranchOptimizationPass,
    DFTPass,
    FloatAllocas,
    LoadElimination,
    LowerDloadPass,
    MakeSSA,
    Mem2Var,
    MemMergePass,
    ReduceLiteralsCodesize,
    RemoveUnusedVariablesPass,
    SimplifyCFGPass,
    StoreElimination,
    StoreExpansionPass,
)
from vyper.venom.venom_to_assembly import VenomCompiler

DEFAULT_OPT_LEVEL = OptimizationLevel.default()


def generate_assembly_experimental(
    runtime_code: IRContext,
    deploy_code: Optional[IRContext] = None,
    optimize: OptimizationLevel = DEFAULT_OPT_LEVEL,
) -> list[str]:
    # note: VenomCompiler is sensitive to the order of these!
    if deploy_code is not None:
        functions = [deploy_code, runtime_code]
    else:
        functions = [runtime_code]

    compiler = VenomCompiler(functions)
    return compiler.generate_evm(optimize == OptimizationLevel.NONE)


def _run_passes(fn: IRFunction, optimize: OptimizationLevel) -> None:
    # Run passes on Venom IR
    # TODO: Add support for optimization levels

    ac = IRAnalysesCache(fn)

    FloatAllocas(ac, fn).run_pass()

    SimplifyCFGPass(ac, fn).run_pass()
    MakeSSA(ac, fn).run_pass()
    StoreElimination(ac, fn).run_pass()
    Mem2Var(ac, fn).run_pass()
    MakeSSA(ac, fn).run_pass()
    SCCP(ac, fn).run_pass()

    LoadElimination(ac, fn).run_pass()
    StoreElimination(ac, fn).run_pass()
    MemMergePass(ac, fn).run_pass()
    SimplifyCFGPass(ac, fn).run_pass()

    LowerDloadPass(ac, fn).run_pass()
    AlgebraicOptimizationPass(ac, fn).run_pass()
    # NOTE: MakeSSA is after algebraic optimization it currently produces
    #       smaller code by adding some redundant phi nodes. This is not a
    #       problem for us, but we need to be aware of it, and should be
    #       removed when the dft pass is fixed to produce the smallest code
    #       without making the code generation more expensive by running
    #       MakeSSA again.
    MakeSSA(ac, fn).run_pass()
    BranchOptimizationPass(ac, fn).run_pass()

    RemoveUnusedVariablesPass(ac, fn).run_pass()

    CSE(ac, fn).run_pass()
    StoreExpansionPass(ac, fn).run_pass()
<<<<<<< HEAD
    RemoveUnusedVariablesPass(ac, fn).run_pass()
=======

    if optimize == OptimizationLevel.CODESIZE:
        ReduceLiteralsCodesize(ac, fn).run_pass()

>>>>>>> 4507d2a6
    DFTPass(ac, fn).run_pass()


def run_passes_on(ctx: IRContext, optimize: OptimizationLevel):
    for fn in ctx.functions.values():
        _run_passes(fn, optimize)


def generate_ir(ir: IRnode, optimize: OptimizationLevel) -> IRContext:
    # Convert "old" IR to "new" IR
    ctx = ir_node_to_venom(ir)
    run_passes_on(ctx, optimize)

    return ctx<|MERGE_RESOLUTION|>--- conflicted
+++ resolved
@@ -81,15 +81,12 @@
     RemoveUnusedVariablesPass(ac, fn).run_pass()
 
     CSE(ac, fn).run_pass()
+    RemoveUnusedVariablesPass(ac, fn).run_pass()
     StoreExpansionPass(ac, fn).run_pass()
-<<<<<<< HEAD
-    RemoveUnusedVariablesPass(ac, fn).run_pass()
-=======
 
     if optimize == OptimizationLevel.CODESIZE:
         ReduceLiteralsCodesize(ac, fn).run_pass()
 
->>>>>>> 4507d2a6
     DFTPass(ac, fn).run_pass()
 
 
