# -*- coding: utf-8 -*-

from setuptools import setup, find_packages


with open('README.md') as f:
    readme = f.read()

with open('LICENSE') as f:
    license = f.read()

# *IMPORTANT*: Don't manually change the version here. Use the 'bumpversion' utility.
version = '0.0.4'

setup(
    name='vyper',
    version=version,
    description='Vyper Programming Language for Ethereum',
    long_description=readme,
    author='Vitalik Buterin',
    author_email='',
    url='https://github.com/ethereum/vyper',
    license=license,
    packages=find_packages(exclude=('tests', 'docs')),
<<<<<<< HEAD
    install_requires=[
        'ethereum==2.1.3',
        'bumpversion',
        'pytest-cov',
        'pytest-runner',  # Must be after pytest-cov or it will not work
                          # due to https://github.com/pypa/setuptools/issues/196
    ],
    scripts=['bin/vyper', 'bin/vyper-serve', 'bin/vyper-run']
=======
    install_requires=['py-evm>=0.2.0a12'],
    setup_requires=['pytest-runner'],
    tests_require=['pytest', 'pytest-cov', 'ethereum==2.3.1'],
    scripts=['bin/vyper', 'bin/vyper-serve']
>>>>>>> 9fb7281c
)<|MERGE_RESOLUTION|>--- conflicted
+++ resolved
@@ -22,19 +22,8 @@
     url='https://github.com/ethereum/vyper',
     license=license,
     packages=find_packages(exclude=('tests', 'docs')),
-<<<<<<< HEAD
-    install_requires=[
-        'ethereum==2.1.3',
-        'bumpversion',
-        'pytest-cov',
-        'pytest-runner',  # Must be after pytest-cov or it will not work
-                          # due to https://github.com/pypa/setuptools/issues/196
-    ],
-    scripts=['bin/vyper', 'bin/vyper-serve', 'bin/vyper-run']
-=======
     install_requires=['py-evm>=0.2.0a12'],
     setup_requires=['pytest-runner'],
     tests_require=['pytest', 'pytest-cov', 'ethereum==2.3.1'],
-    scripts=['bin/vyper', 'bin/vyper-serve']
->>>>>>> 9fb7281c
+    scripts=['bin/vyper', 'bin/vyper-serve', 'bin/vyper-run']
 )