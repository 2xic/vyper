--- conflicted
+++ resolved
@@ -47,14 +47,9 @@
     x = RLPList(inp, [int128, int128])
 
 @public
-<<<<<<< HEAD
-def qov(inp: bytes <= 100) -> (num256, num256):
-    x = RLPList(inp, [num256, num256])
+def qov(inp: bytes <= 100) -> (uint256, uint256):
+    x = RLPList(inp, [uint256, uint256])
     return x[0], x[1]
-=======
-def qov(inp: bytes <= 100):
-    x = RLPList(inp, [uint256, uint256])
->>>>>>> 5b70797a
 
 @public
 def roo(inp: bytes <= 100) -> address:
