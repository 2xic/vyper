--- conflicted
+++ resolved
@@ -547,11 +547,7 @@
     assert_compile_failed(lambda: get_contract(contract_1), InvalidTypeException)
 
 
-<<<<<<< HEAD
 def test_external_with_payble_value(w3, get_contract_with_gas_estimation):
-=======
-def test_external_with_payble_value(chain, get_contract_with_gas_estimation):
->>>>>>> 310ae442
     contract_1 = """
 @payable
 @public
@@ -589,7 +585,6 @@
     # Set address.
     assert c1.get_lucky() == 1
     assert c1.get_balance() == 0
-<<<<<<< HEAD
 
     c2.set_contract(c1.address, transact={})
 
@@ -609,23 +604,6 @@
     assert c1.get_balance() == 750
     assert w3.eth.getBalance(c1.address) == 750
     assert w3.eth.getBalance(c2.address) == 250
-=======
-    c2.set_contract(c1.address)
-
-    # Send some eth
-    assert c2.get_lucky(value=500) == 1
-    # Contract 1 received money.
-    assert c1.get_balance() == 500
-    assert chain.head_state.get_balance(c1.address) == 500
-    assert chain.head_state.get_balance(c2.address) == 0
-
-    # Send subset of amount
-    assert c2.get_lucky(250, value=500) == 1
-    # Contract 1 received more money.
-    assert c1.get_balance() == 750
-    assert chain.head_state.get_balance(c1.address) == 750
-    assert chain.head_state.get_balance(c2.address) == 250
->>>>>>> 310ae442
 
 
 def test_external_call_with_gas(assert_tx_failed, get_contract_with_gas_estimation):
@@ -653,13 +631,9 @@
 
     c1 = get_contract_with_gas_estimation(contract_1)
     c2 = get_contract_with_gas_estimation(contract_2)
-<<<<<<< HEAD
     c2.set_contract(c1.address, transact={})
-=======
-    c2.set_contract(c1.address)
->>>>>>> 310ae442
-
-    assert c2.get_lucky(1000) == 656598
+
+  assert c2.get_lucky(1000) == 656598
     assert_tx_failed(lambda: c2.get_lucky(100))  # too little gas.
 
 
