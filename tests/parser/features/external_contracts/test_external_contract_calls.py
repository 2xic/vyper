--- conflicted
+++ resolved
@@ -341,43 +341,6 @@
     assert_tx_failed(lambda: get_contract(contract), exception=UnknownType)
 
 
-<<<<<<< HEAD
-def test_external_contracts_must_be_declared_first_1(assert_tx_failed, get_contract):
-    contract = """
-
-item: public(int128)
-
-interface Foo:
-    def foo(arg2: int128) -> int128: view
-"""
-    assert_tx_failed(lambda: get_contract(contract), exception=StructureException)
-
-
-def test_external_contracts_must_be_declared_first_2(assert_tx_failed, get_contract):
-    contract = """
-
-MyLog: event({})
-
-interface Foo:
-    def foo(arg2: int128) -> int128: view
-"""
-    assert_tx_failed(lambda: get_contract(contract), exception=StructureException)
-
-
-def test_external_contracts_must_be_declared_first_3(assert_tx_failed, get_contract):
-    contract = """
-@public
-def foo() -> int128:
-    return 1
-
-interface Foo:
-    def foo(arg2: int128) -> int128: view
-"""
-    assert_tx_failed(lambda: get_contract(contract), exception=StructureException)
-
-
-=======
->>>>>>> a2a53302
 def test_external_contract_call_declaration_expr(get_contract):
     contract_1 = """
 @public
